{
	// Enabling the following 2 presets for now:
	// - env is a Babel preset that automatically determines the Babel plugins you need based on your supported environments. Uses compat-table.
	// - react strips flow types and transform JSX into createElement calls.
  "presets": ["@babel/typescript", "@babel/react", "@babel/env"],
  // Limit Babel to compile only JSX files. No longer used because we want to be able to use JSX inside all JS files
  //"only": [
  //	"*.jsx"
  //],
  "compact": false,
  // Keeps same line breaks, but wacky code
  //"retainLines": true,
<<<<<<< HEAD
  "plugins": ["@babel/plugin-syntax-dynamic-import","@babel/plugin-transform-runtime",["@babel/plugin-proposal-class-properties", { "loose": true }]],
=======
  "plugins": [
    "@babel/plugin-syntax-dynamic-import",
    "@babel/plugin-transform-runtime",
    ["@babel/plugin-proposal-class-properties", { "loose": true }],
    ["@babel/plugin-proposal-object-rest-spread", { "loose": true, "useBuiltIns": true }]
  ],
>>>>>>> 1c21798c
}<|MERGE_RESOLUTION|>--- conflicted
+++ resolved
@@ -10,14 +10,10 @@
   "compact": false,
   // Keeps same line breaks, but wacky code
   //"retainLines": true,
-<<<<<<< HEAD
-  "plugins": ["@babel/plugin-syntax-dynamic-import","@babel/plugin-transform-runtime",["@babel/plugin-proposal-class-properties", { "loose": true }]],
-=======
   "plugins": [
     "@babel/plugin-syntax-dynamic-import",
     "@babel/plugin-transform-runtime",
     ["@babel/plugin-proposal-class-properties", { "loose": true }],
     ["@babel/plugin-proposal-object-rest-spread", { "loose": true, "useBuiltIns": true }]
   ],
->>>>>>> 1c21798c
 }