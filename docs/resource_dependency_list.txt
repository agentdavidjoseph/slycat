Slycat software resource and dependency list

Software dependencies for:  Slycat Release 3.2

-Python-
# Name                    Version                   Build    Channel
Miniconda                 4.8.5                              https://docs.conda.io/en/latest/miniconda.html
_libgcc_mutex             0.1                        main    https://anaconda.org
backcall                  0.2.0                      py_0    https://anaconda.org
bcrypt                    3.2.0            py38h7b6447c_0    https://anaconda.org
blas                      1.0                         mkl    https://anaconda.org
brotlipy                  0.7.0           py38h7b6447c_1000  https://anaconda.org
bzip2                     1.0.8                h7b6447c_0    https://anaconda.org
ca-certificates           2020.6.20            hecda079_0    https://conda-forge.org/
certifi                   2020.6.20        py38h32f6830_0    https://conda-forge.org/
cffi                      1.14.2           py38he30daa8_0    https://anaconda.org
chardet                   3.0.4                 py38_1003    https://anaconda.org
cheroot                   8.3.0                    py38_0    https://anaconda.org
cherrypy                  18.6.0                   py38_0    https://anaconda.org
conda                     4.8.5            py38h32f6830_1    https://conda-forge.org/
conda-pack                0.5.0              pyh9f0ad1d_0    https://conda-forge.org/
conda-package-handling    1.6.1            py38h7b6447c_0    https://anaconda.org
cryptography              3.1              py38h1ba5d50_0    https://anaconda.org
cyrus-sasl                2.1.27               h063b49f_1    https://conda-forge.org/
decorator                 4.4.2                      py_0    https://anaconda.org
ffmpeg                    4.2.2                h20bf706_0    https://anaconda.org
ffmpy                     0.2.3                              https://pypi.org/project/ffmpy/
freetype                  2.10.2               h5ab3b9f_0    https://anaconda.org
gmp                       6.1.2                h6c8ec71_1    https://anaconda.org
gnutls                    3.6.5             h71b1129_1002    https://anaconda.org
h5py                      2.10.0           py38hd6299e0_1    https://anaconda.org
hdf5                      1.10.6               hb1b8bf9_0    https://anaconda.org
idna                      2.10                       py_0    https://anaconda.org
imageio                   2.9.0                      py_0    https://anaconda.org
intel-openmp              2020.2                      254    https://anaconda.org
ipykernel                 5.3.4            py38h5ca1d4c_0    https://anaconda.org
ipyparallel               6.3.0                    py38_0    https://anaconda.org
ipython                   7.18.1           py38h5ca1d4c_0    https://anaconda.org
ipython_genutils          0.2.0                    py38_0    https://anaconda.org
jaraco.classes            3.1.0                      py_0    https://anaconda.org
jaraco.collections        3.0.0                      py_0    https://anaconda.org
jaraco.functools          3.0.1                      py_0    https://anaconda.org
jaraco.text               3.2.0                    py38_0    https://anaconda.org
jedi                      0.17.2                   py38_0    https://anaconda.org
joblib                    0.16.0                     py_0    https://anaconda.org
jpeg                      9b                   h024ee3a_2    https://anaconda.org
jupyter_client            6.1.6                      py_0    https://anaconda.org
jupyter_core              4.6.3                    py38_0    https://anaconda.org
krb5                      1.17.1               hfafb76e_3    https://conda-forge.org/
lame                      3.100                h7b6447c_0    https://anaconda.org
lcms2                     2.11                 h396b838_0    https://anaconda.org
ld_impl_linux-64          2.33.1               h53a641e_7    https://anaconda.org
libedit                   3.1.20191231         h14c3975_1    https://anaconda.org
libffi                    3.3                  he6710b0_2    https://anaconda.org
libgcc-ng                 9.1.0                hdf63c60_0    https://anaconda.org
libgfortran-ng            7.3.0                hdf63c60_0    https://anaconda.org
libntlm                   1.4               h516909a_1002    https://conda-forge.org/
libopus                   1.3.1                h7b6447c_0    https://anaconda.org
libpng                    1.6.37               hbc83047_0    https://anaconda.org
libsodium                 1.0.18               h7b6447c_0    https://anaconda.org
libstdcxx-ng              9.1.0                hdf63c60_0    https://anaconda.org
libtiff                   4.1.0                h2733197_1    https://anaconda.org
libvpx                    1.7.0                h439df22_0    https://anaconda.org
lz4-c                     1.9.2                he6710b0_1    https://anaconda.org
mkl                       2020.2                      256    https://anaconda.org
mkl-service               2.3.0            py38he904b0f_0    https://anaconda.org
mkl_fft                   1.1.0            py38h23d657b_0    https://anaconda.org
mkl_random                1.1.1            py38h0573a6f_0    https://anaconda.org
more-itertools            8.5.0                      py_0    https://anaconda.org
ncurses                   6.2                  he6710b0_1    https://anaconda.org
nettle                    3.4.1                hbb512f6_0    https://anaconda.org
nptdms                    0.27.0             pyh9f0ad1d_0    https://conda-forge.org/
numpy                     1.19.1           py38hbc911f0_0    https://anaconda.org
numpy-base                1.19.1           py38hfa32c7d_0    https://anaconda.org
olefile                   0.46                       py_0    https://anaconda.org
openh264                  2.1.0                hd408876_0    https://anaconda.org
openldap                  2.4.52               h6985d2f_0    https://conda-forge.org/
openssl                   1.1.1g               h516909a_1    https://conda-forge.org/
pandas                    1.1.1            py38he6710b0_0    https://anaconda.org
paramiko                  2.7.2                      py_0    https://anaconda.org
parso                     0.7.0                      py_0    https://anaconda.org
pexpect                   4.8.0                    py38_0    https://anaconda.org
pickleshare               0.7.5                 py38_1000    https://anaconda.org
pillow                    7.2.0            py38hb39fc2d_0    https://anaconda.org
pip                       20.2.2                   py38_0    https://anaconda.org
portend                   2.6                        py_0    https://anaconda.org
prompt-toolkit            3.0.7                      py_0    https://anaconda.org
ptyprocess                0.6.0                    py38_0    https://anaconda.org
pyasn1                    0.4.8                      py_0    https://conda-forge.org/
pyasn1-modules            0.2.7                      py_0    https://conda-forge.org/
pycosat                   0.6.3            py38h7b6447c_1    https://anaconda.org
pycparser                 2.20                       py_2    https://anaconda.org
pygments                  2.7.0                      py_0    https://anaconda.org
pynacl                    1.4.0            py38h7b6447c_1    https://anaconda.org
pyopenssl                 19.1.0                     py_1    https://anaconda.org
pyparsing                 2.4.7                      py_0    https://anaconda.org
pysocks                   1.7.1                    py38_0    https://anaconda.org
python                    3.8.3                hcff3b4d_0    https://anaconda.org
python-couchdb            1.2                        py_0    https://conda-forge.org/
python-dateutil           2.8.1                      py_0    https://anaconda.org
python-ldap               3.3.1            py38h1e0a361_0    https://conda-forge.org/
python-pam                1.8.4                    pypi_0    https://pypi.org
python_abi                3.8                      1_cp38    https://conda-forge.org/
pytz                      2020.1                     py_0    https://anaconda.org
pyzmq                     19.0.1           py38he6710b0_1    https://anaconda.org
readline                  8.0                  h7b6447c_0    https://anaconda.org
repoze.lru                0.7                      py38_0    https://anaconda.org
requests                  2.24.0                     py_0    https://anaconda.org
routes                    2.4.1                      py_1    https://anaconda.org
ruamel_yaml               0.15.87          py38h7b6447c_1    https://anaconda.org
scikit-learn              0.23.2           py38h0573a6f_0    https://anaconda.org
scipy                     1.5.2            py38h0b6359f_0    https://anaconda.org
setuptools                49.6.0                   py38_0    https://anaconda.org
simplejson                3.17.2           py38h7b6447c_0    https://anaconda.org
six                       1.15.0                     py_0    https://anaconda.org
sqlite                    3.33.0               h62c20be_0    https://anaconda.org
tempora                   4.0.0                      py_0    https://anaconda.org
threadpoolctl             2.1.0              pyh5ca1d4c_0    https://anaconda.org
tk                        8.6.10               hbc83047_0    https://anaconda.org
tornado                   6.0.4            py38h7b6447c_1    https://anaconda.org
tqdm                      4.48.2                     py_0    https://anaconda.org
traitlets                 4.3.3                    py38_0    https://anaconda.org
urllib3                   1.25.10                    py_0    https://anaconda.org
wcwidth                   0.2.5                      py_0    https://anaconda.org
wheel                     0.35.1                     py_0    https://anaconda.org
x264                      1!157.20191217       h7b6447c_0    https://anaconda.org
xz                        5.2.5                h7b6447c_0    https://anaconda.org
yaml                      0.2.5                h7b6447c_0    https://anaconda.org
zc.lockfile               2.0                        py_0    https://anaconda.org
zeromq                    4.3.2                he6710b0_3    https://anaconda.org
zlib                      1.2.11               h7b6447c_3    https://anaconda.org
zstd                      1.4.5                h9ceee32_0    https://anaconda.org


-Javascript-

1. From https://www.npmjs.com in slycat/node_modules:
@fortawesome/fontawesome-svg-core   1.2.32   https://www.npmjs.com/package/@fortawesome/fontawesome-svg-core
@fortawesome/free-solid-svg-icons   5.15.1   https://www.npmjs.com/package/@fortawesome/free-solid-svg-icons
@fortawesome/react-fontawesome      0.1.14   https://www.npmjs.com/package/@fortawesome/react-fontawesome
bootstrap                            4.5.3   http://getbootstrap.com
css-loader                           5.0.1   https://github.com/webpack-contrib/css-loader
d3                                  3.5.17   http://d3js.org
font-awesome                         4.7.0   https://fontawesome.com/
he                                   1.2.0   https://github.com/mathiasbynens/he
hoist-non-react-statics              3.3.0   https://github.com/mridgway/hoist-non-react-statics
invariant                            2.2.4   https://github.com/zertosh/invariant
jquery                               3.5.1   https://jquery.org/
jquery-knob                         1.2.11   https://github.com/aterrien/jQuery-Knob
jquery-ui                           1.12.1   https://jqueryui.com
knockout                             3.5.1   http://knockoutjs.com
knockout.mapping                     2.6.0   https://github.com/SteveSanderson/knockout.mapping
layout                             1.7.0.2   https://github.com/GedMarc/layout.git
lodash                             4.17.20   https://lodash.com/
papaparse                            5.3.0   https://github.com/mholt/PapaParse
popper.js                           1.16.1   https://popper.js.org
react                               17.0.1   https://reactjs.org
react-dom                           17.0.1   https://reactjs.org
react-ga                             3.3.0   https://github.com/react-ga/react-ga
react-redux                          7.2.2   https://github.com/reduxjs/react-redux
redux                                4.0.5   https://redux.js.org
redux-logger                         3.0.6   https://github.com/LogRocket/redux-logger
redux-throttle                       0.1.1   https://github.com/mathieudutour/redux-throttle
redux-thunk                          2.3.0   https://github.com/reduxjs/redux-thunk
slickgrid                           2.4.32   https://github.com/6pac/SlickGrid
sphinx                               1.8.4   https://www.sphinx-doc.org/en/master/
style-loader                         2.0.0   https://github.com/webpack-contrib/style-loader#readme
three                              0.125.0   https://yarnpkg.com/en/package/three
three-stl-loader                     1.0.6   https://yarnpkg.com/en/package/three-stl-loader
three-trackballcontrols              0.9.0   https://yarnpkg.com/en/package/three-trackballcontrols
urijs                               1.19.6   https://medialize.github.io/URI.js/
uuid                                 8.3.2   https://www.npmjs.com/package/uuid
vtk.js                              15.5.2   https://github.com/Kitware/vtk-js
wslink                              0.1.15   https://github.com/Kitware/wslink
zipinfo.js                           1.0.0   https://github.com/Rob--W/zipinfo.js

2. Directly included in Slycat in slycat/web_server/js:
jquery-scrollintoview                  1.8   https://github.com/litera/jquery-scrollintoview
knockout.projections                 1.1.0   https://github.com/SteveSanderson/knockout-projections
stats                                   16   https://github.com/mrdoob/stats.js/blob/master/src/Stats.js

3. Directly included in Slycat in slycat/web_server/plugins/slycat-parameter-image/js:
stickies.core                        0.0.5   https://github.com/reesewill/stickies/blob/master/src/core.js

4. Directly included in Slycat in  slycat/docs/manual/html/_static:
jquery                               3.5.0   https://jquery.org/

5. Development dependencies from https://www.npmjs.com in slycat/node_modules. 
These are used to build Slycat but only one or two make it into the client code, 
and those are included in #1 above.
@babel/cli                                7.12.10
@babel/core                               7.12.10
@babel/plugin-proposal-class-properties   7.12.1
@babel/plugin-proposal-object-rest-spread 7.12.1
@babel/plugin-syntax-dynamic-import       7.7.4
@babel/plugin-transform-runtime           7.12.10
@babel/preset-env                         7.12.11
@babel/preset-react                       7.12.10
@babel/preset-typescript                  7.12.7
@types/core-js                            2.5.4
@types/enzyme                             3.10.8
@types/jest                               26.0.19
@types/jquery                             3.5.5
@types/jsdom                              16.2.5
@types/node                               14.14.17
@types/react                              17.0.0
@types/react-dom                          17.0.0
@types/react-test-renderer                17.0.0
@types/sinon                              9.0.10
autoprefixer                              10.1.0
babel-eslint                              10.0.3
babel-jest                                26.6.3
babel-loader                              8.2.2
babel-plugin-module-resolver              4.1.0
babelify                                  10.0.0
clean-webpack-plugin                      3.0.0
copy-webpack-plugin                       7.0.0
css-loader                                5.0.1
enzyme                                    3.11.0
<<<<<<< HEAD
enzyme-adapter-react-16                   1.15.5
=======
>>>>>>> e4003b9e
@wojtekmaj/enzyme-adapter-react-17        0.4.1
enzyme-to-json                            3.6.1
eslint                                    7.16.0
eslint-plugin-react                       7.22.0
file-loader                               6.2.0
html-loader                               1.3.2
html-webpack-plugin                       4.5.0
imports-loader                            1.2.0
jest                                      26.6.3
jest-fetch-mock                           3.0.1
less                                      4.0.0
less-loader                               7.2.1
node-fetch-polyfill                       2.0.6
node-sass                                 5.0.0
postcss-loader                            4.1.0
pre-commit                                1.2.2
precss                                    4.0.0
prettier                                  2.2.1
react-test-renderer                       17.0.1
sass-loader                               10.1.0
shader-loader                             1.3.1
sinon                                     9.2.2
style-loader                              2.0.0
typescript                                4.1.3
url-loader                                4.1.1
webpack                                   5.11.1
webpack-bundle-analyzer                   4.3.0
webpack-cli                               4.3.0
webpack-dev-server                        3.11.1
webpack-merge                             5.7.3
webpack-node-modules-list                 0.4.1
whatwg-fetch                              3.5.0
worker-loader                             3.0.7


-System Services-
Apache CouchDB      2.3.1   https://couchdb.apache.org/
couch-js            1.8.5   http://www.mozilla.org/js/
couch-js-devel      1.8.5   http://www.mozilla.org/js/
python-progressbar  2.3     
python-requests     2.6.0   
python-urllib3      1.10.2  


-Operating System & OS Support-
Red Hat Enterprise Linux  7.7
hdf5-devel           1.8.12  
erlang               R16B    
httpd                2.4.6   
crypto-utils         2.4.1   
httpd-manual         2.4.6   
mod_fcgid            2.3.9   
mod_ssl              2.4.6   
httpd-devel          2.4.6   
lapack-devel         3.4.2   
openssl-devel        1.0.1e  
lcms2-devel          2.6     
tcl-devel            8.5.13  
tkinter              2.7.5   
libjpeg-turbo-devel  1.2.90  
openjpeg-devel       1.5.1   
libtiff-devel        4.0.3   
libffi-devel         3.0.13  
libX11-devel         1.6.3   
libcurl-devel        7.29.0  
js-devel             1.8.5   
libicu-devel         50.1.2  <|MERGE_RESOLUTION|>--- conflicted
+++ resolved
@@ -217,10 +217,6 @@
 copy-webpack-plugin                       7.0.0
 css-loader                                5.0.1
 enzyme                                    3.11.0
-<<<<<<< HEAD
-enzyme-adapter-react-16                   1.15.5
-=======
->>>>>>> e4003b9e
 @wojtekmaj/enzyme-adapter-react-17        0.4.1
 enzyme-to-json                            3.6.1
 eslint                                    7.16.0
