{
  "name": "slycat",
  "version": "1.0.0",
  "scripts": {
    "dev": "node --max_old_space_size=4096 ./node_modules/webpack-dev-server/bin/webpack-dev-server.js --config webpack.dev.js",
    "watch": "node --max_old_space_size=4096 ./node_modules/webpack/bin/webpack.js --config webpack.watch.js --watch",
    "prod": "webpack --config webpack.prod.js",
    "test": "jest",
    "update-tests": "jest -u",
    "test-coverage": "jest --coverage",
    "modules": "webpack --display-modules --config webpack.prod.js",
    "precommit-msg": "echo 'Pre-commit checks...' && exit 0"
  },
  "pre-commit": [
    "precommit-msg",
    "test"
  ],
  "main": "index.js",
  "repository": "git@github.com:sandialabs/slycat.git",
  "author": "Alex M. Sielicki <alex@techmilo.com>",
  "license": "MIT",
  "dependencies": {
    "bootstrap": "4.3.1",
    "d3": "3.5.17",
    "font-awesome": "4.7.0",
    "jquery": "3.4.1",
    "jquery-knob": "1.2.11",
    "jquery-ui": "1.12.1",
    "knockout": "3.5.0",
    "knockout-mapping": "2.6.0",
    "layout": "git+https://github.com/GedMarc/layout.git#v1.7.0.2",
    "lodash": "4.17.14",
    "papaparse": "5.0.0",
    "popper.js": "1.15.0",
    "react": "16.8.6",
    "react-dom": "16.8.6",
<<<<<<< HEAD
    "react-ga": "2.5.7",
    "react-redux": "7.0.3",
    "redux": "4.0.1",
    "redux-logger": "3.0.6",
    "redux-thunk": "2.3.0",
    "slickgrid": "2.4.8",
    "three": "0.105.2",
=======
    "react-ga": "2.6.0",
    "react-redux": "7.1.0",
    "redux": "4.0.4",
    "slickgrid": "2.4.10",
    "three": "0.106.2",
>>>>>>> 4e81e764
    "three-stl-loader": "1.0.6",
    "three-trackballcontrols": "0.0.8",
    "urijs": "1.19.1"
  },
  "devDependencies": {
    "@babel/cli": "^7.5.0",
    "@babel/core": "^7.5.4",
    "@babel/plugin-proposal-class-properties": "^7.5.0",
    "@babel/plugin-proposal-object-rest-spread": "^7.5.4",
    "@babel/plugin-syntax-dynamic-import": "^7.2.0",
    "@babel/plugin-transform-runtime": "^7.5.0",
    "@babel/preset-env": "^7.5.4",
    "@babel/preset-react": "^7.0.0",
    "@babel/preset-typescript": "^7.3.3",
    "@types/core-js": "^2.5.2",
    "@types/enzyme": "^3.10.3",
    "@types/jest": "^24.0.15",
    "@types/jquery": "^3.3.30",
    "@types/jsdom": "^12.2.4",
    "@types/node": "^12.6.7",
    "@types/react": "^16.8.23",
    "@types/react-dom": "^16.0.5",
    "@types/react-test-renderer": "^16.8.2",
    "@types/sinon": "^7.0.13",
    "autoprefixer": "^9.6.1",
    "babel-eslint": "^10.0.2",
    "babel-jest": "^24.8.0",
    "babel-loader": "^8.0.5",
    "babel-plugin-module-resolver": "^3.2.0",
    "babelify": "^10.0.0",
    "clean-webpack-plugin": "^3.0.0",
    "copy-webpack-plugin": "^5.0.3",
    "css-loader": "^3.0.0",
    "enzyme": "^3.10.0",
    "enzyme-adapter-react-16": "^1.14.0",
    "enzyme-to-json": "^3.3.5",
    "eslint": "^6.0.1",
    "eslint-plugin-react": "^7.14.2",
    "file-loader": "^4.0.0",
    "html-loader": "^0.5.5",
    "html-webpack-plugin": "4.0.0-beta.7",
    "imports-loader": "^0.8.0",
    "jest": "^24.8.0",
    "jest-fetch-mock": "^2.1.2",
    "less": "^3.9.0",
    "less-loader": "^5.0.0",
    "node-fetch-polyfill": "^2.0.6",
    "node-sass": "^4.12.0",
    "postcss-loader": "^3.0.0",
    "pre-commit": "^1.2.2",
    "precss": "^4.0.0",
    "react-test-renderer": "^16.8.6",
    "sass-loader": "^7.1.0",
    "sinon": "^7.3.2",
    "style-loader": "^0.23.1",
    "typescript": "^3.5.3",
    "url-loader": "^2.0.1",
    "webpack": "^4.36.1",
    "webpack-bundle-analyzer": "^3.3.2",
    "webpack-cli": "^3.3.6",
    "webpack-dev-server": "^3.7.2",
    "webpack-merge": "^4.2.1",
    "webpack-node-modules-list": "^0.4.1",
    "webpack-visualizer-plugin": "^0.1.11",
    "whatwg-fetch": "^3.0.0"
  },
  "jshintConfig": {
    "bitwise": true,
    "curly": true,
    "eqeqeq": true,
    "forin": false,
    "freeze": true,
    "immed": true,
    "latedef": true,
    "newcap": true,
    "noarg": true,
    "noempty": true,
    "nonew": false,
    "plusplus": false,
    "quotmark": true,
    "undef": true,
    "strict": true,
    "trailing": true,
    "unused": true,
    "asi": false,
    "boss": false,
    "debug": true,
    "eqnull": false,
    "evil": false,
    "expr": false,
    "funcscope": true,
    "globalstrict": true,
    "iterator": false,
    "lastsemic": false,
    "laxbreak": false,
    "laxcomma": false,
    "loopfunc": false,
    "multistr": false,
    "proto": false,
    "scripturl": false,
    "smarttabs": false,
    "shadow": false,
    "sub": true,
    "supernew": false,
    "validthis": true,
    "browser": true,
    "couch": false,
    "devel": true,
    "dojo": false,
    "jquery": true,
    "mootools": false,
    "node": true,
    "nonstandard": false,
    "phantom": true,
    "prototypejs": false,
    "rhino": false,
    "wsh": false,
    "maxerr": 100,
    "predef": [
      "require"
    ],
    "indent": 2,
    "esversion": 6
  }
}<|MERGE_RESOLUTION|>--- conflicted
+++ resolved
@@ -34,21 +34,13 @@
     "popper.js": "1.15.0",
     "react": "16.8.6",
     "react-dom": "16.8.6",
-<<<<<<< HEAD
-    "react-ga": "2.5.7",
-    "react-redux": "7.0.3",
-    "redux": "4.0.1",
-    "redux-logger": "3.0.6",
-    "redux-thunk": "2.3.0",
-    "slickgrid": "2.4.8",
-    "three": "0.105.2",
-=======
     "react-ga": "2.6.0",
     "react-redux": "7.1.0",
     "redux": "4.0.4",
+    "redux-logger": "3.0.6",
+    "redux-thunk": "2.3.0",
     "slickgrid": "2.4.10",
     "three": "0.106.2",
->>>>>>> 4e81e764
     "three-stl-loader": "1.0.6",
     "three-trackballcontrols": "0.0.8",
     "urijs": "1.19.1"
