{
  "name": "slycat",
  "version": "1.0.0",
  "scripts": {
    "dev": "node --trace-deprecation --max_old_space_size=4096 ./node_modules/webpack/bin/webpack.js serve --config webpack.dev.js",
    "prod.dev": "node --max_old_space_size=4096 ./node_modules/webpack/bin/webpack.js serve --config webpack.prod.dev.js",
    "watch": "node --max_old_space_size=4096 ./node_modules/webpack/bin/webpack.js --config webpack.watch.js --watch",
    "prod": "webpack --config webpack.prod.js",
    "test": "./node_modules/.bin/jest",
    "clean": "rm -rf node_modules/",
    "update-tests": "./node_modules/.bin/jest -u",
    "test-coverage": "./node_modules/.bin/jest --coverage",
    "modules": "webpack --display-modules --config webpack.prod.js",
    "precommit-msg": "echo 'Pre-commit checks...' && exit 0"
  },
  "pre-commit": [
    "precommit-msg",
    "test"
  ],
  "main": "index.js",
  "repository": "git@github.com:sandialabs/slycat.git",
  "author": "Alex M. Sielicki <alex@techmilo.com>",
  "license": "MIT",
  "dependencies": {
    "@fortawesome/fontawesome-svg-core": "1.2.32",
    "@fortawesome/free-solid-svg-icons": "5.15.1",
    "@fortawesome/react-fontawesome": "0.1.14",
    "bootstrap": "4.5.3",
    "buffer": "^6.0.3",
    "d3": "3.5.17",
    "d3v5": "npm:d3@^5",
    "d3v6": "npm:d3@^6",
    "font-awesome": "4.7.0",
    "he": "1.2.0",
    "jquery": "3.5.1",
    "jquery-knob": "1.2.11",
    "jquery-ui": "1.12.1",
    "knockout": "3.5.1",
    "knockout-mapping": "2.6.0",
    "layout": "git+https://github.com/GedMarc/layout.git#v1.7.0.2",
    "lodash": "^4.17.20",
    "papaparse": "5.3.0",
    "popper.js": "1.16.1",
    "react": "17.0.1",
    "react-dom": "17.0.1",
    "react-ga": "^3.3.0",
    "react-redux": "7.2.2",
    "redux": "4.0.5",
    "redux-logger": "3.0.6",
    "redux-throttle": "0.1.1",
    "redux-thunk": "2.3.0",
    "slickgrid": "2.4.32",
    "stream-browserify": "^3.0.0",
    "three": "^0.125.0",
    "three-stl-loader": "1.0.6",
    "three-trackballcontrols": "0.9.0",
    "urijs": "1.19.6",
    "uuid": "8.3.2",
    "vtk.js": "15.5.2",
    "wslink": "0.1.15",
    "zipinfo.js": "1.0.0"
  },
  "devDependencies": {
    "@babel/cli": "^7.12.10",
    "@babel/core": "^7.12.10",
    "@babel/plugin-proposal-class-properties": "^7.12.1",
    "@babel/plugin-proposal-object-rest-spread": "^7.12.1",
    "@babel/plugin-syntax-dynamic-import": "^7.7.4",
    "@babel/plugin-transform-runtime": "^7.12.10",
    "@babel/preset-env": "^7.12.11",
    "@babel/preset-react": "^7.12.10",
    "@babel/preset-typescript": "^7.12.7",
    "@types/core-js": "^2.5.4",
    "@types/enzyme": "^3.10.8",
    "@types/jest": "^26.0.19",
    "@types/jquery": "^3.5.5",
    "@types/jsdom": "^16.2.5",
    "@types/node": "^14.14.17",
    "@types/react": "^17.0.0",
    "@types/react-dom": "^17.0.0",
    "@types/react-test-renderer": "^17.0.0",
    "@types/sinon": "^9.0.10",
    "@wojtekmaj/enzyme-adapter-react-17": "0.4.1",
    "autoprefixer": "^10.1.0",
    "babel-eslint": "^10.0.3",
    "babel-jest": "^26.6.3",
    "babel-loader": "^8.2.2",
    "babel-plugin-module-resolver": "^4.1.0",
    "babelify": "^10.0.0",
    "clean-webpack-plugin": "^3.0.0",
    "copy-webpack-plugin": "^7.0.0",
    "css-loader": "^5.0.1",
    "enzyme": "^3.11.0",
<<<<<<< HEAD
    "enzyme-adapter-react-16": "^1.15.5",
    "@wojtekmaj/enzyme-adapter-react-17": "0.4.1",
=======
>>>>>>> e4003b9e
    "enzyme-to-json": "^3.6.1",
    "eslint": "^7.16.0",
    "eslint-plugin-react": "^7.22.0",
    "file-loader": "^6.2.0",
    "html-loader": "^1.3.2",
    "html-webpack-plugin": "^5.0.0-beta.4",
    "imports-loader": "^1.2.0",
    "jest": "^26.6.3",
    "jest-fetch-mock": "^3.0.1",
    "less": "^4.0.0",
    "less-loader": "^7.2.1",
    "node-fetch-polyfill": "^2.0.6",
    "node-sass": "^5.0.0",
    "postcss-loader": "^4.2.0",
    "pre-commit": "^1.2.2",
    "precss": "^4.0.0",
    "prettier": "2.2.1",
    "react-test-renderer": "^17.0.1",
    "sass-loader": "^10.1.0",
    "shader-loader": "^1.3.1",
    "sinon": "^9.2.2",
    "style-loader": "^2.0.0",
    "typescript": "^4.1.3",
    "url-loader": "^4.1.1",
    "webpack": "^5.11.1",
    "webpack-bundle-analyzer": "^4.3.0",
    "webpack-cli": "^4.3.0",
    "webpack-dev-server": "^3.11.1",
    "webpack-merge": "^5.7.3",
    "webpack-node-modules-list": "^0.4.1",
    "whatwg-fetch": "^3.5.0",
    "worker-loader": "^3.0.7"
  },
  "jshintConfig": {
    "bitwise": true,
    "curly": true,
    "eqeqeq": true,
    "forin": false,
    "freeze": true,
    "immed": true,
    "latedef": true,
    "newcap": true,
    "noarg": true,
    "noempty": true,
    "nonew": false,
    "plusplus": false,
    "quotmark": true,
    "undef": true,
    "strict": true,
    "trailing": true,
    "unused": true,
    "asi": false,
    "boss": false,
    "debug": true,
    "eqnull": false,
    "evil": false,
    "expr": false,
    "funcscope": true,
    "globalstrict": true,
    "iterator": false,
    "lastsemic": false,
    "laxbreak": false,
    "laxcomma": false,
    "loopfunc": false,
    "multistr": false,
    "proto": false,
    "scripturl": false,
    "smarttabs": false,
    "shadow": false,
    "sub": true,
    "supernew": false,
    "validthis": true,
    "browser": true,
    "couch": false,
    "devel": true,
    "dojo": false,
    "jquery": true,
    "mootools": false,
    "node": true,
    "nonstandard": false,
    "phantom": true,
    "prototypejs": false,
    "rhino": false,
    "wsh": false,
    "maxerr": 100,
    "predef": [
      "require"
    ],
    "indent": 2,
    "esversion": 6
  }
}<|MERGE_RESOLUTION|>--- conflicted
+++ resolved
@@ -91,11 +91,7 @@
     "copy-webpack-plugin": "^7.0.0",
     "css-loader": "^5.0.1",
     "enzyme": "^3.11.0",
-<<<<<<< HEAD
-    "enzyme-adapter-react-16": "^1.15.5",
     "@wojtekmaj/enzyme-adapter-react-17": "0.4.1",
-=======
->>>>>>> e4003b9e
     "enzyme-to-json": "^3.6.1",
     "eslint": "^7.16.0",
     "eslint-plugin-react": "^7.22.0",
