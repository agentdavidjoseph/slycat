# Copyright 2013, Sandia Corporation. Under the terms of Contract
# DE-AC04-94AL85000 with Sandia Corporation, the U.S. Government retains certain
# rights in this software.

import cherrypy
<<<<<<< HEAD
import datetime
import json

class ldap_authentication(cherrypy.Tool):
  """CherryPy tool that authenticates a user against an LDAP server."""
  def __init__(self):
    self._point = "on_start_resource"
    self._name = None
    self._priority = 50
    self.sessions = {}

  def callable(self, server, dn, timeout=datetime.timedelta(minutes=5), realm="Slycat"):
    if cherrypy.request.scheme != "https":
      raise cherrypy.HTTPError("400 SSL connection required.")

    if "slycatauth" in cherrypy.request.cookie:
      session = cherrypy.request.cookie["slycatauth"].value
      if session in self.sessions:
        started = self.sessions[session]["started"]
        if datetime.datetime.utcnow() - started > timeout:
          del self.sessions[session]
        else:
          user = self.sessions[session]["user"]
          entry = self.sessions[session]["entry"]
          cherrypy.request.security = { "user" : user, "name" : entry["cn"][0], "roles" : entry["memberOf"] }
          # Ensure that the user is logged correctly ...
          cherrypy.request.login = user
          return
      else:
        # Expired or forged cookie
        cherrypy.log.error("%s - -: expired/unknown session." % (cherrypy.request.remote.name or cherrypy.request.remote.ip))
        pass

    def checkpassword(realm, username, password):
      cherrypy.log.error("%s - %s: authenticating LDAP password." % (cherrypy.request.remote.name or cherrypy.request.remote.ip, username))
      try:
        import ldap
        ldap.set_option(ldap.OPT_X_TLS_REQUIRE_CERT, ldap.OPT_X_TLS_NEVER)
        connection = ldap.initialize(server)
        connection.simple_bind_s(dn % username, password)
        entry = connection.search_s(dn % username, ldap.SCOPE_BASE)[0][1]

        import uuid
        session = uuid.uuid4().hex
        self.sessions[session] = { "started" : datetime.datetime.utcnow(), "user" : username, "entry" : entry }

        cherrypy.request.security = { "user" : username, "name" : entry["cn"][0], "roles" : entry["memberOf"] }

        cherrypy.response.cookie["slycatauth"] = session
        cherrypy.response.cookie["slycatauth"]["path"] = "/"
        cherrypy.response.cookie["slycatauth"]["secure"] = 1
        cherrypy.response.cookie["slycatauth"]["httponly"] = 1
        return True
      except Exception as e:
        cherrypy.log.error("%s - %s: authentication failed: %s." % (cherrypy.request.remote.name or cherrypy.request.remote.ip, username, e))
        return False
    cherrypy.lib.auth_basic.basic_auth(realm, checkpassword)
cherrypy.tools.slycat_ldap_authentication = ldap_authentication()
=======
>>>>>>> bad2e3a2

def project_acl(project):
  """Extract ACL information from a project."""
  if "acl" not in project:
    cherrypy.log.error("Project missing ACL: %s" % project)
    return {"administrators":{}, "writers":{}, "readers":{}}
  return project["acl"]

def is_server_administrator():
  """Return True if the current request is from a server administrator."""
  return cherrypy.request.security["user"] in cherrypy.request.app.config["slycat"]["server-admins"]

def is_project_administrator(project):
  """Return True if the current request is from a project administrator."""
  return cherrypy.request.security["user"] in [administrator["user"] for administrator in project_acl(project)["administrators"]]

def is_project_writer(project):
  """Return True if the current request is from a project writer."""
  return cherrypy.request.security["user"] in [writer["user"] for writer in project_acl(project)["writers"]]

def is_project_reader(project):
  """Return True if the current request is from a project reader."""
  return cherrypy.request.security["user"] in [reader["user"] for reader in project_acl(project)["readers"]]

def test_server_administrator():
  """Return True if the current request has server administrator privileges."""
  if is_server_administrator():
    return True
  raise False

def test_project_administrator(project):
  """Return True if the current request has project administrator privileges."""
  if is_server_administrator():
    return True
  if is_project_administrator(project):
    return True
  return False

def test_project_writer(project):
  """Return True if the current request has project write privileges."""
  if is_server_administrator():
    return True
  if is_project_administrator(project):
    return True
  if is_project_writer(project):
    return True
  return False

def test_project_reader(project):
  """Return True if the current request has project read privileges."""
  if is_server_administrator():
    return True
  if is_project_administrator(project):
    return True
  if is_project_writer(project):
    return True
  if is_project_reader(project):
    return True
  return False

def require_server_administrator():
  """Raise an exception if the current request doesn't have server administrator privileges."""
  if not test_server_administrator():
    raise cherrypy.HTTPError(403)

def require_project_administrator(project):
  """Raise an exception if the current request doesn't have project administrator privileges."""
  if not test_project_administrator(project):
    raise cherrypy.HTTPError(403)

def require_project_writer(project):
  """Raise an exception if the current request doesn't have project write privileges."""
  if not test_project_writer(project):
    raise cherrypy.HTTPError(403)

def require_project_reader(project):
  """Raise an exception if the current request doesn't have project read privileges."""
  if not test_project_reader(project):
    raise cherrypy.HTTPError(403)
<|MERGE_RESOLUTION|>--- conflicted
+++ resolved
@@ -3,67 +3,6 @@
 # rights in this software.
 
 import cherrypy
-<<<<<<< HEAD
-import datetime
-import json
-
-class ldap_authentication(cherrypy.Tool):
-  """CherryPy tool that authenticates a user against an LDAP server."""
-  def __init__(self):
-    self._point = "on_start_resource"
-    self._name = None
-    self._priority = 50
-    self.sessions = {}
-
-  def callable(self, server, dn, timeout=datetime.timedelta(minutes=5), realm="Slycat"):
-    if cherrypy.request.scheme != "https":
-      raise cherrypy.HTTPError("400 SSL connection required.")
-
-    if "slycatauth" in cherrypy.request.cookie:
-      session = cherrypy.request.cookie["slycatauth"].value
-      if session in self.sessions:
-        started = self.sessions[session]["started"]
-        if datetime.datetime.utcnow() - started > timeout:
-          del self.sessions[session]
-        else:
-          user = self.sessions[session]["user"]
-          entry = self.sessions[session]["entry"]
-          cherrypy.request.security = { "user" : user, "name" : entry["cn"][0], "roles" : entry["memberOf"] }
-          # Ensure that the user is logged correctly ...
-          cherrypy.request.login = user
-          return
-      else:
-        # Expired or forged cookie
-        cherrypy.log.error("%s - -: expired/unknown session." % (cherrypy.request.remote.name or cherrypy.request.remote.ip))
-        pass
-
-    def checkpassword(realm, username, password):
-      cherrypy.log.error("%s - %s: authenticating LDAP password." % (cherrypy.request.remote.name or cherrypy.request.remote.ip, username))
-      try:
-        import ldap
-        ldap.set_option(ldap.OPT_X_TLS_REQUIRE_CERT, ldap.OPT_X_TLS_NEVER)
-        connection = ldap.initialize(server)
-        connection.simple_bind_s(dn % username, password)
-        entry = connection.search_s(dn % username, ldap.SCOPE_BASE)[0][1]
-
-        import uuid
-        session = uuid.uuid4().hex
-        self.sessions[session] = { "started" : datetime.datetime.utcnow(), "user" : username, "entry" : entry }
-
-        cherrypy.request.security = { "user" : username, "name" : entry["cn"][0], "roles" : entry["memberOf"] }
-
-        cherrypy.response.cookie["slycatauth"] = session
-        cherrypy.response.cookie["slycatauth"]["path"] = "/"
-        cherrypy.response.cookie["slycatauth"]["secure"] = 1
-        cherrypy.response.cookie["slycatauth"]["httponly"] = 1
-        return True
-      except Exception as e:
-        cherrypy.log.error("%s - %s: authentication failed: %s." % (cherrypy.request.remote.name or cherrypy.request.remote.ip, username, e))
-        return False
-    cherrypy.lib.auth_basic.basic_auth(realm, checkpassword)
-cherrypy.tools.slycat_ldap_authentication = ldap_authentication()
-=======
->>>>>>> bad2e3a2
 
 def project_acl(project):
   """Extract ACL information from a project."""
