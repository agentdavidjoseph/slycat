# Copyright 2013, Sandia Corporation. Under the terms of Contract
# DE-AC04-94AL85000 with Sandia Corporation, the U.S. Government retains certain
# rights in this software.

from __future__ import absolute_import

import cherrypy
import datetime
import hashlib
import itertools
import json
import logging.handlers
import numbers
import numpy
import os
import Queue
import re
import slycat.hdf5
import slycat.hyperchunks
import slycat.web.server
import slycat.web.server.authentication
import slycat.web.server.cleanup
import slycat.web.server.database.couchdb
import slycat.web.server.hdf5
import slycat.web.server.plugin
import slycat.web.server.remote
import slycat.web.server.resource
import slycat.web.server.streaming
import slycat.web.server.template
import stat
import subprocess
import sys
import threading
import time
import uuid

def css_bundle():
  with css_bundle._lock:
    if css_bundle._bundle is None:
      css_bundle._bundle = slycat.web.server.resource.manager.add_bundle("text/css",
      [
        "css/namespaced-bootstrap.css",
        "css/font-awesome.css",
        "css/slycat.css",
      ])
      slycat.web.server.resource.manager.add_directory("fonts/bootstrap", "fonts/bootstrap")
      slycat.web.server.resource.manager.add_directory("fonts/font-awesome", "fonts/font-awesome")
      slycat.web.server.resource.manager.add_file("slycat-logo-navbar.png", "css/slycat-logo-navbar.png")
  return css_bundle._bundle
css_bundle._lock = threading.Lock()
css_bundle._bundle = None

def js_bundle():
  with js_bundle._lock:
    if js_bundle._bundle is None:
      js_bundle._bundle = slycat.web.server.resource.manager.add_bundle("text/javascript",
      [
        "js/curl.js",
        #"js/curl-debug.js", # Uncomment this to debug problems loading modules with curl
        "js/slycat-curl-config.js", # Load this immediately following curl to configure it.
        "js/uri.min.js",
        "js/jquery-2.1.1.min.js",
        "js/lodash.min.js",
        "js/slycat-lodash-wrap.js",
        "js/bootstrap.js",
        "js/knockout-3.2.0.js",
        "js/knockout.mapping.js",
        "js/knockout-projections.js",
        "js/knockstrap.js",
        "js/slycat-server-root.js",
        "js/slycat-bookmark-manager.js",
        "js/slycat-web-client.js",
        "js/slycat-dialog.js",
        "js/slycat-markings.js",
        "js/slycat-nag.js",
        "js/slycat-parsers.js",
        "js/slycat-model-controls.js",
        "js/slycat-parser-controls.js",
        "js/slycat-model-results.js",
        "js/slycat-changes-feed.js",
        "js/slycat-navbar.js",
        "js/slycat-local-browser.js",
        "js/slycat-remote-browser.js",
        "js/slycat-remote-controls.js",
        "js/slycat-remotes.js",
        "js/slycat-login-controls.js",
        "js/slycat-range-slider.js",
        "js/slycat-projects-main.js",
        "js/slycat-project-main.js",
        "js/slycat-model-main.js",
        "js/slycat-resizing-modals.js",
<<<<<<< HEAD
        "js/slycat-table-ingestion.js"
=======
        "js/three.min.js",
        "js/TrackballControls.js",
        "js/STLLoader.js",
        "js/slycat-stl-viewer.js"
>>>>>>> 9c4657ca
      ])
  return js_bundle._bundle
js_bundle._lock = threading.Lock()
js_bundle._bundle = None

def require_parameter(name):
  if name not in cherrypy.request.json:
    raise cherrypy.HTTPError("400 Missing %s parameter." % name)
  return cherrypy.request.json[name]

def require_boolean_parameter(name):
  value = require_parameter(name)
  if value != True and value != False:
    raise cherrypy.HTTPError("400 Parameter %s must be true or false." % name)
  return value

def get_projects(_=None):
  accept = cherrypy.lib.cptools.accept(["text/html", "application/json"])
  cherrypy.response.headers["content-type"] = accept

  if accept == "text/html":
    context = {}
    context["slycat-server-root"] = cherrypy.request.app.config["slycat-web-server"]["server-root"]
    context["slycat-css-bundle"] = css_bundle()
    context["slycat-js-bundle"] = js_bundle()
    return slycat.web.server.template.render("slycat-projects.html", context)

  if accept == "application/json":
    database = slycat.web.server.database.couchdb.connect()
    projects = [project for project in database.scan("slycat/projects") if slycat.web.server.authentication.is_project_reader(project) or slycat.web.server.authentication.is_project_writer(project) or slycat.web.server.authentication.is_project_administrator(project) or slycat.web.server.authentication.is_server_administrator()]
    projects = sorted(projects, key = lambda x: x["created"], reverse=True)
    return json.dumps({"revision" : 0, "projects" : projects})

@cherrypy.tools.json_in(on = True)
@cherrypy.tools.json_out(on = True)
def post_projects():
  if "name" not in cherrypy.request.json:
    raise cherrypy.HTTPError("400 Missing project name.")

  database = slycat.web.server.database.couchdb.connect()
  pid, rev = database.save({
    "type" : "project",
    "acl" : {"administrators" : [{"user" : cherrypy.request.login}], "readers" : [], "writers" : []},
    "created" : datetime.datetime.utcnow().isoformat(),
    "creator" : cherrypy.request.login,
    "description" : cherrypy.request.json.get("description", ""),
    "name" : cherrypy.request.json["name"]
    })
  cherrypy.response.headers["location"] = "%s/projects/%s" % (cherrypy.request.base, pid)
  cherrypy.response.status = "201 Project created."
  return {"id" : pid}

def get_project(pid):
  accept = cherrypy.lib.cptools.accept(["text/html", "application/json"])
  cherrypy.response.headers["content-type"] = accept

  database = slycat.web.server.database.couchdb.connect()
  project = database.get("project", pid)
  slycat.web.server.authentication.require_project_reader(project)

  if accept == "application/json":
    return json.dumps(project)

  if accept == "text/html":
    models = [model for model in database.scan("slycat/project-models", startkey=pid, endkey=pid)]
    models = sorted(models, key=lambda x: x["created"], reverse=True)

    for model in models:
      model["marking-html"] = slycat.web.server.plugin.manager.markings[model["marking"]]["badge"]

    context = {}
    context["slycat-server-root"] = cherrypy.request.app.config["slycat-web-server"]["server-root"]
    context["slycat-css-bundle"] = css_bundle()
    context["slycat-js-bundle"] = js_bundle()
    context["slycat-project"] = project
    return slycat.web.server.template.render("slycat-project.html", context)

def get_remote_host_dict():
  remote_host_dict = cherrypy.request.app.config["slycat-web-server"]["remote-hosts"]
  remote_host_list = []
  for host in remote_host_dict:
    if "message" in remote_host_dict[host]:
      remote_host_list.append({"name": host, "message": remote_host_dict[host]["message"]})
    else:
      remote_host_list.append({"name": host})
  return remote_host_list

@cherrypy.tools.json_in(on = True)
@cherrypy.tools.json_out(on = True)
def put_project(pid):
  database = slycat.web.server.database.couchdb.connect()
  project = database.get("project", pid)
  slycat.web.server.authentication.require_project_writer(project)

  mutations = []
  if "acl" in cherrypy.request.json:
    slycat.web.server.authentication.require_project_administrator(project)
    if "administrators" not in cherrypy.request.json["acl"]:
      raise cherrypy.HTTPError("400 missing administrators")
    if "writers" not in cherrypy.request.json["acl"]:
      raise cherrypy.HTTPError("400 missing writers")
    if "readers" not in cherrypy.request.json["acl"]:
      raise cherrypy.HTTPError("400 missing readers")
    project["acl"] = cherrypy.request.json["acl"]

  if "name" in cherrypy.request.json:
    project["name"] = cherrypy.request.json["name"]

  if "description" in cherrypy.request.json:
    project["description"] = cherrypy.request.json["description"]

  database.save(project)

def delete_project(pid):
  couchdb = slycat.web.server.database.couchdb.connect()
  project = couchdb.get("project", pid)
  slycat.web.server.authentication.require_project_administrator(project)

  for cache_object in couchdb.scan("slycat/project-cache-objects", startkey=pid, endkey=pid):
    couchdb.delete(cache_object)
  for reference in couchdb.scan("slycat/project-references", startkey=pid, endkey=pid):
    couchdb.delete(reference)
  for bookmark in couchdb.scan("slycat/project-bookmarks", startkey=pid, endkey=pid):
    couchdb.delete(bookmark)
  for model in couchdb.scan("slycat/project-models", startkey=pid, endkey=pid):
    couchdb.delete(model)
  couchdb.delete(project)
  slycat.web.server.cleanup.arrays()

  cherrypy.response.status = "204 Project deleted."

@cherrypy.tools.json_out(on = True)
def get_project_models(pid):
  database = slycat.web.server.database.couchdb.connect()
  project = database.get("project", pid)
  slycat.web.server.authentication.require_project_reader(project)

  models = [model for model in database.scan("slycat/project-models", startkey=pid, endkey=pid)]
  models = sorted(models, key=lambda x: x["created"], reverse=True)
  return models

@cherrypy.tools.json_out(on = True)
def get_project_references(pid):
  database = slycat.web.server.database.couchdb.connect()
  project = database.get("project", pid)
  slycat.web.server.authentication.require_project_reader(project)

  references = [reference for reference in database.scan("slycat/project-references", startkey=pid, endkey=pid)]
  references = sorted(references, key=lambda x: x["created"])
  return references

@cherrypy.tools.json_in(on = True)
@cherrypy.tools.json_out(on = True)
def post_project_models(pid):
  database = slycat.web.server.database.couchdb.connect()
  project = database.get("project", pid)
  slycat.web.server.authentication.require_project_writer(project)

  for key in ["model-type", "marking", "name"]:
    if key not in cherrypy.request.json:
      raise cherrypy.HTTPError("400 Missing required key: %s" % key)

  model_type = cherrypy.request.json["model-type"]
  allowed_model_types = slycat.web.server.plugin.manager.models.keys()
  if model_type not in allowed_model_types:
    raise cherrypy.HTTPError("400 Allowed model types: %s" % ", ".join(allowed_model_types))
  marking = cherrypy.request.json["marking"]

  if marking not in cherrypy.request.app.config["slycat-web-server"]["allowed-markings"]:
    raise cherrypy.HTTPError("400 Allowed marking types: %s" % ", ".join(cherrypy.request.app.config["slycat-web-server"]["allowed-markings"]))
  name = cherrypy.request.json["name"]
  description = cherrypy.request.json.get("description", "")
  mid = uuid.uuid4().hex

  model = {
    "_id" : mid,
    "type" : "model",
    "model-type" : model_type,
    "marking" : marking,
    "project" : pid,
    "created" : datetime.datetime.utcnow().isoformat(),
    "creator" : cherrypy.request.login,
    "name" : name,
    "description" : description,
    "artifact-types" : {},
    "input-artifacts" : [],
    "state" : "waiting",
    "result" : None,
    "started" : None,
    "finished" : None,
    "progress" : None,
    "message" : None,
    }
  database.save(model)

  cherrypy.response.headers["location"] = "%s/models/%s" % (cherrypy.request.base, mid)
  cherrypy.response.status = "201 Model created."
  return {"id" : mid}

@cherrypy.tools.json_in(on = True)
@cherrypy.tools.json_out(on = True)
def post_project_bookmarks(pid):
  database = slycat.web.server.database.couchdb.connect()
  project = database.get("project", pid)
  slycat.web.server.authentication.require_project_reader(project) # This is intentionally out-of-the-ordinary - we explicitly allow project *readers* to store bookmarks.

  content = json.dumps(cherrypy.request.json, separators=(",",":"), indent=None, sort_keys=True)
  bid = hashlib.md5(pid + content).hexdigest()

  try:
    doc = database[bid]
  except:
    doc = {
      "_id" : bid,
      "project" : pid,
      "type" : "bookmark"
    }
    database.save(doc)
    database.put_attachment(doc, filename="bookmark", content_type="application/json", content=content)

  cherrypy.response.headers["location"] = "%s/bookmarks/%s" % (cherrypy.request.base, bid)
  cherrypy.response.status = "201 Bookmark stored."
  return {"id" : bid}

@cherrypy.tools.json_in(on = True)
@cherrypy.tools.json_out(on = True)
def post_project_references(pid):
  database = slycat.web.server.database.couchdb.connect()
  project = database.get("project", pid)
  slycat.web.server.authentication.require_project_writer(project)

  for key in ["name"]:
    if key not in cherrypy.request.json:
      raise cherrypy.HTTPError("400 Missing required key: %s" % key)

  rid = uuid.uuid4().hex

  reference = {
    "_id" : rid,
    "type" : "reference",
    "project" : pid,
    "created" : datetime.datetime.utcnow().isoformat(),
    "creator" : cherrypy.request.login,
    "name" : cherrypy.request.json["name"],
    "model-type" : cherrypy.request.json.get("model-type", None),
    "mid" : cherrypy.request.json.get("mid", None),
    "bid" : cherrypy.request.json.get("bid", None),
    }
  database.save(reference)

  cherrypy.response.headers["location"] = "%s/references/%s" % (cherrypy.request.base, rid)
  cherrypy.response.status = "201 Reference created."
  return {"id" : rid}

def get_model(mid, **kwargs):
  database = slycat.web.server.database.couchdb.connect()
  model = database.get("model", mid)
  project = database.get("project", model["project"])
  slycat.web.server.authentication.require_project_reader(project)

  accept = cherrypy.lib.cptools.accept(media=["application/json", "text/html"])
  cherrypy.response.headers["content-type"] = accept

  if accept == "application/json":
    return json.dumps(model)

  elif accept == "text/html":
    mtype = model.get("model-type", None)

    # New code for rendering plugin models:
    marking = slycat.web.server.plugin.manager.markings[model["marking"]]

    context = {}
    context["slycat-server-root"] = cherrypy.request.app.config["slycat-web-server"]["server-root"]
    context["slycat-marking-before-html"] = marking["badge"] if marking["page-before"] is None else marking["page-before"]
    context["slycat-marking-after-html"] = marking["badge"] if marking["page-after"] is None else marking["page-after"]
    context["slycat-model"] = model
    context["slycat-project"] = project
    context["slycat-css-bundle"] = css_bundle()
    context["slycat-js-bundle"] = js_bundle()
    context["slycat-model-type"] = mtype

    if mtype in slycat.web.server.plugin.manager.models.keys():
      context["slycat-plugin-html"] = slycat.web.server.plugin.manager.models[mtype]["html"](database, model)
      if mtype in slycat.web.server.plugin.manager.model_bundles:
        context["slycat-plugin-css-bundles"] = [{"bundle":key} for key, (content_type, content) in slycat.web.server.plugin.manager.model_bundles[mtype].items() if content_type == "text/css"]
        context["slycat-plugin-js-bundles"] = [{"bundle":key} for key, (content_type, content) in slycat.web.server.plugin.manager.model_bundles[mtype].items() if content_type == "text/javascript"]
    else:
      context["slycat-plugin-html"] = """
      <div style="-webkit-flex:1;flex:1;display:-webkit-flex;display:flex;-webkit-align-items:center;align-items:center;-webkit-justify-content:center;justify-content:center; text-align:center; font-size: 21px;">
        <p>No plugin available for this model.</p>
      </div>"""

    return slycat.web.server.template.render("slycat-model.html", context)

def model_command(mid, type, command, **kwargs):
  database = slycat.web.server.database.couchdb.connect()
  model = database.get("model", mid)
  project = database.get("project", model["project"])
  slycat.web.server.authentication.require_project_reader(project)

  key = (cherrypy.request.method, type, command)
  if key in slycat.web.server.plugin.manager.model_commands:
    return slycat.web.server.plugin.manager.model_commands[key](database, model, cherrypy.request.method, type, command, **kwargs)
  raise cherrypy.HTTPError("400 Unknown command: %s" % command)

def get_model_resource(mtype, resource):
  if mtype in slycat.web.server.plugin.manager.model_bundles:
    if resource in slycat.web.server.plugin.manager.model_bundles[mtype]:
      content_type, content = slycat.web.server.plugin.manager.model_bundles[mtype][resource]
      cherrypy.response.headers["content-type"] = content_type
      return content
  if mtype in slycat.web.server.plugin.manager.model_resources:
    for model_resource, model_path in slycat.web.server.plugin.manager.model_resources[mtype].items():
      if model_resource == resource:
        return cherrypy.lib.static.serve_file(model_path)

  raise cherrypy.HTTPError("404")

def get_wizard_resource(wtype, resource):
  if wtype in slycat.web.server.plugin.manager.wizard_resources:
    for wizard_resource, wizard_path in slycat.web.server.plugin.manager.wizard_resources[wtype].items():
      if wizard_resource == resource:
        return cherrypy.lib.static.serve_file(wizard_path)

  raise cherrypy.HTTPError("404")

@cherrypy.tools.json_in(on = True)
def put_model(mid):
  database = slycat.web.server.database.couchdb.connect()
  model = database.get("model", mid)
  project = database.get("project", model["project"])
  slycat.web.server.authentication.require_project_writer(project)

  save_model = False
  for key, value in cherrypy.request.json.items():
    if key in ["name", "description", "state", "result", "progress", "message", "started", "finished", "marking"]:
      if value != model.get(key):
        model[key] = value
        save_model = True
    else:
      raise cherrypy.HTTPError("400 Unknown model parameter: %s" % key)

  if save_model:
    database.save(model)

def post_model_finish(mid):
  database = slycat.web.server.database.couchdb.connect()
  model = database.get("model", mid)
  project = database.get("project", model["project"])
  slycat.web.server.authentication.require_project_writer(project)

  if model["state"] != "waiting":
    raise cherrypy.HTTPError("400 Only waiting models can be finished.")
  if model["model-type"] not in slycat.web.server.plugin.manager.models.keys():
    raise cherrypy.HTTPError("500 Cannot finish unknown model type.")

  slycat.web.server.update_model(database, model, state="running", started = datetime.datetime.utcnow().isoformat(), progress = 0.0)
  if model["model-type"] in slycat.web.server.plugin.manager.models.keys():
    slycat.web.server.plugin.manager.models[model["model-type"]]["finish"](database, model)
  cherrypy.response.status = "202 Finishing model."

def post_model_files(mid, input=None, files=None, sids=None, paths=None, aids=None, parser=None, **kwargs):
  if input is None:
    raise cherrypy.HTTPError("400 Required input parameter is missing.")
  input = True if input == "true" else False

  if files is not None and sids is None and paths is None:
    if not isinstance(files, list):
      files = [files]
    files = [file.file.read() for file in files]
  elif files is None and sids is not None and paths is not None:
    if not isinstance(sids, list):
      sids = [sids]
    if not isinstance(paths, list):
      paths = [paths]
    if len(sids) != len(paths):
      raise cherrypy.HTTPError("400 sids and paths parameters must have the same length.")
    files = []
    for sid, path in zip(sids, paths):
      with slycat.web.server.remote.get_session(sid) as session:
        filename = "%s@%s:%s" % (session.username, session.hostname, path)
        if stat.S_ISDIR(session.sftp.stat(path).st_mode):
          raise cherrypy.HTTPError("400 Cannot load directory %s." % filename)
        files.append(session.sftp.file(path).read())
  else:
    raise cherrypy.HTTPError("400 Must supply files parameter, or sids and paths parameters.")

  if aids is None:
    aids = []
  if not isinstance(aids, list):
    aids = [aids]

  if parser is None:
    raise cherrypy.HTTPError("400 Required parser parameter is missing.")
  if parser not in slycat.web.server.plugin.manager.parsers:
    raise cherrypy.HTTPError("400 Unknown parser plugin: %s." % parser)

  database = slycat.web.server.database.couchdb.connect()
  model = database.get("model", mid)
  project = database.get("project", model["project"])
  slycat.web.server.authentication.require_project_writer(project)

  try:
    slycat.web.server.plugin.manager.parsers[parser]["parse"](database, model, input, files, aids, **kwargs)
  except Exception as e:
    raise cherrypy.HTTPError("400 %s" % e.message)

@cherrypy.tools.json_in(on = True)
def put_model_inputs(mid):
  database = slycat.web.server.database.couchdb.connect()
  model = database.get("model", mid)
  project = database.get("project", model["project"])
  slycat.web.server.authentication.require_project_writer(project)

  sid = cherrypy.request.json["sid"]
  deep_copy = cherrypy.request.json.get("deep-copy", False)
  source = database.get("model", sid)
  if source["project"] != model["project"]:
    raise cherrypy.HTTPError("400 Cannot duplicate a model from another project.")

  slycat.web.server.put_model_inputs(database, model, source, deep_copy)

@cherrypy.tools.json_in(on = True)
def put_model_parameter(mid, aid):
  database = slycat.web.server.database.couchdb.connect()
  model = database.get("model", mid)
  project = database.get("project", model["project"])
  slycat.web.server.authentication.require_project_writer(project)

  value = require_parameter("value")
  input = require_boolean_parameter("input")

  slycat.web.server.put_model_parameter(database, model, aid, value, input)

@cherrypy.tools.json_in(on = True)
def put_model_arrayset(mid, aid):
  database = slycat.web.server.database.couchdb.connect()
  model = database.get("model", mid)
  project = database.get("project", model["project"])
  slycat.web.server.authentication.require_project_writer(project)

  input = require_boolean_parameter("input")

  slycat.web.server.put_model_arrayset(database, model, aid, input)

@cherrypy.tools.json_in(on = True)
def put_model_arrayset_array(mid, aid, array):
  database = slycat.web.server.database.couchdb.connect()
  model = database.get("model", mid)
  project = database.get("project", model["project"])
  slycat.web.server.authentication.require_project_writer(project)

  # Sanity-check inputs ...
  array_index = int(array)
  attributes = cherrypy.request.json["attributes"]
  dimensions = cherrypy.request.json["dimensions"]
  slycat.web.server.put_model_array(database, model, aid, array_index, attributes, dimensions)

def put_model_arrayset_data(mid, aid, hyperchunks, data, byteorder=None):
  # Validate inputs.
  try:
    hyperchunks = slycat.hyperchunks.parse(hyperchunks)
  except:
    raise cherrypy.HTTPError("400 Not a valid hyperchunks specification.")

  if byteorder is not None:
    if byteorder not in ["big", "little"]:
      raise cherrypy.HTTPError("400 optional byteorder argument must be big or little.")

  # Handle the request.
  database = slycat.web.server.database.couchdb.connect()
  model = database.get("model", mid)
  project = database.get("project", model["project"])
  slycat.web.server.authentication.require_project_writer(project)

  slycat.web.server.update_model(database, model, message="Storing data to array set %s." % (aid))

  if byteorder is None:
    data = json.load(data.file)
    data_iterator = iter(data)

  with slycat.web.server.hdf5.lock:
    with slycat.web.server.hdf5.open(model["artifact:%s" % aid], "r+") as file:
      hdf5_arrayset = slycat.hdf5.ArraySet(file)
      for array in slycat.hyperchunks.arrays(hyperchunks, hdf5_arrayset.array_count()):
        hdf5_array = hdf5_arrayset[array.index]
        for attribute in array.attributes(len(hdf5_array.attributes)):
          if not isinstance(attribute.expression, slycat.hyperchunks.grammar.AttributeIndex):
            raise cherrypy.HTTPError("400 Cannot assign data to computed attributes.")
          for hyperslice in attribute.hyperslices():
            cherrypy.log.error("Writing %s/%s/%s/%s" % (aid, array.index, attribute.expression.index, hyperslice))

            # We have to convert our hyperslice into a shape with explicit extents so we can compute
            # how many bytes to extract from the input data.
            if hyperslice == (Ellipsis,):
              data_shape = [dimension["end"] - dimension["begin"] for dimension in hdf5_array.dimensions]
            else:
              data_shape = []
              for hyperslice_dimension, array_dimension in zip(hyperslice, hdf5_array.dimensions):
                if isinstance(hyperslice_dimension, numbers.Integral):
                  data_shape.append(1)
                elif isinstance(hyperslice_dimension, type(Ellipsis)):
                  data_shape.append(array_dimension["end"] - array_dimension["begin"])
                elif isinstance(hyperslice_dimension, slice):
                  # TODO: Handle step
                  start, stop, step = hyperslice_dimension.indices(array_dimension["end"] - array_dimension["begin"])
                  data_shape.append(stop - start)
                else:
                  raise ValueError("Unexpected hyperslice: %s" % hyperslice_dimension)

            # Convert data to an array ...
            data_type = slycat.hdf5.dtype(hdf5_array.attributes[attribute.expression.index]["type"])
            data_size = numpy.prod(data_shape)

            if byteorder is None:
              hyperslice_data = numpy.array(data_iterator.next(), dtype=data_type).reshape(data_shape)
            elif byteorder == sys.byteorder:
              hyperslice_data = numpy.fromfile(data.file, dtype=data_type, count=data_size).reshape(data_shape)
            else:
              raise NotImplementedError()

            hdf5_array.set_data(attribute.expression.index, hyperslice, hyperslice_data)

def delete_model(mid):
  couchdb = slycat.web.server.database.couchdb.connect()
  model = couchdb.get("model", mid)
  project = couchdb.get("project", model["project"])
  slycat.web.server.authentication.require_project_writer(project)

  couchdb.delete(model)
  slycat.web.server.cleanup.arrays()

  cherrypy.response.status = "204 Model deleted."

def delete_reference(rid):
  couchdb = slycat.web.server.database.couchdb.connect()
  reference = couchdb.get("reference", rid)
  project = couchdb.get("project", reference["project"])
  slycat.web.server.authentication.require_project_writer(project)

  couchdb.delete(reference)

  cherrypy.response.status = "204 Reference deleted."

def get_project_cache_object(pid, key):
  database = slycat.web.server.database.couchdb.connect()
  project = database.get("project", pid)
  slycat.web.server.authentication.require_project_reader(project)

  lookup = pid + "-" + key
  for cache_object in database.scan("slycat/project-key-cache-objects", startkey=lookup, endkey=lookup):
    cherrypy.response.headers["content-type"] = cache_object["_attachments"]["content"]["content_type"]
    return database.get_attachment(cache_object, "content")

  raise cherrypy.HTTPError(404)

def delete_project_cache_object(pid, key):
  couchdb = slycat.web.server.database.couchdb.connect()
  project = couchdb.get("project", pid)
  slycat.web.server.authentication.require_project_writer(project)

  lookup = pid + "-" + key
  for cache_object in couchdb.scan("slycat/project-key-cache-objects", startkey=lookup, endkey=lookup):
    couchdb.delete(cache_object)
    cherrypy.response.status = "204 Cache object deleted."
    return

  raise cherrypy.HTTPError(404)

def get_model_array_attribute_chunk(mid, aid, array, attribute, **arguments):
  try:
    attribute = int(attribute)
  except:
    raise cherrypy.HTTPError("400 Malformed attribute argument must be a zero-based integer attribute index.")

  try:
    ranges = [int(spec) for spec in arguments["ranges"].split(",")]
    i = iter(ranges)
    ranges = list(itertools.izip(i, i))
  except:
    raise cherrypy.HTTPError("400 Malformed ranges argument must be a comma separated collection of half-open index ranges.")

  byteorder = arguments.get("byteorder", None)
  if byteorder is not None:
    if byteorder not in ["little", "big"]:
      raise cherrypy.HTTPError("400 Malformed byteorder argument must be 'little' or 'big'.")
    accept = cherrypy.lib.cptools.accept(["application/octet-stream"])
  else:
    accept = cherrypy.lib.cptools.accept(["application/json"])
  cherrypy.response.headers["content-type"] = accept

  database = slycat.web.server.database.couchdb.connect()
  model = database.get("model", mid)
  project = database.get("project", model["project"])
  slycat.web.server.authentication.require_project_reader(project)

  artifact = model.get("artifact:%s" % aid, None)
  if artifact is None:
    raise cherrypy.HTTPError(404)
  artifact_type = model["artifact-types"][aid]
  if artifact_type not in ["hdf5"]:
    raise cherrypy.HTTPError("400 %s is not an array artifact." % aid)

  with slycat.web.server.hdf5.lock:
    with slycat.web.server.hdf5.open(artifact) as file:
      hdf5_arrayset = slycat.hdf5.ArraySet(file)
      hdf5_array = hdf5_arrayset[array]

      if not(0 <= attribute and attribute < len(hdf5_array.attributes)):
        raise cherrypy.HTTPError("400 Attribute argument out-of-range.")
      if len(ranges) != hdf5_array.ndim:
        raise cherrypy.HTTPError("400 Ranges argument doesn't contain the correct number of dimensions.")

      ranges = [(max(dimension["begin"], range[0]), min(dimension["end"], range[1])) for dimension, range in zip(hdf5_array.dimensions, ranges)]
      index = tuple([slice(begin, end) for begin, end in ranges])

      attribute_type =  hdf5_array.attributes[attribute]["type"]
      data = hdf5_array.get_data(attribute)[index]

      if byteorder is None:
        return json.dumps(data.tolist())
      else:
        if sys.byteorder != byteorder:
          return data.byteswap().tostring(order="C")
        else:
          return data.tostring(order="C")

@cherrypy.tools.json_out(on = True)
def get_model_arrayset_metadata(mid, aid, **kwargs):
  database = slycat.web.server.database.couchdb.connect()
  model = database.get("model", mid)
  project = database.get("project", model["project"])
  slycat.web.server.authentication.require_project_reader(project)

  artifact = model.get("artifact:%s" % aid, None)
  if artifact is None:
    raise cherrypy.HTTPError(404)
  artifact_type = model["artifact-types"][aid]
  if artifact_type not in ["hdf5"]:
    raise cherrypy.HTTPError("400 %s is not an array artifact." % aid)

  try:
    arrays = slycat.hyperchunks.parse(kwargs["arrays"]) if "arrays" in kwargs else None
  except:
    raise cherrypy.HTTPError("400 Not a valid hyperchunks specification.")

  try:
    statistics = slycat.hyperchunks.parse(kwargs["statistics"]) if "statistics" in kwargs else None
  except:
    raise cherrypy.HTTPError("400 Not a valid hyperchunks specification.")

  try:
    unique = slycat.hyperchunks.parse(kwargs["unique"]) if "unique" in kwargs else None
  except:
    raise cherrypy.HTTPError("400 Not a valid hyperchunks specification.")

  results = slycat.web.server.get_model_arrayset_metadata(database, model, aid, arrays, statistics, unique)
  if "unique" in results:
    for unique in results["unique"]:
      unique["values"] = [array.tolist() for array in unique["values"]]

  return results

def get_model_arrayset_data(mid, aid, hyperchunks, byteorder=None):
  #cherrypy.log.error("GET Model Arrayset Data: arrayset %s hyperchunks %s byteorder %s" % (aid, hyperchunks, byteorder))

  try:
    hyperchunks = slycat.hyperchunks.parse(hyperchunks)
  except:
    raise cherrypy.HTTPError("400 Not a valid hyperchunks specification.")

  if byteorder is not None:
    if byteorder not in ["big", "little"]:
      raise cherrypy.HTTPError("400 optional byteorder argument must be big or little.")
    accept = cherrypy.lib.cptools.accept(["application/octet-stream"])
  else:
    accept = cherrypy.lib.cptools.accept(["application/json"])
  cherrypy.response.headers["content-type"] = accept

  database = slycat.web.server.database.couchdb.connect()
  model = database.get("model", mid)
  project = database.get("project", model["project"])
  slycat.web.server.authentication.require_project_reader(project)

  artifact = model.get("artifact:%s" % aid, None)
  if artifact is None:
    raise cherrypy.HTTPError(404)
  artifact_type = model["artifact-types"][aid]
  if artifact_type not in ["hdf5"]:
    raise cherrypy.HTTPError("400 %s is not an array artifact." % aid)

  def mask_nans(array):
    """Convert an array containing nans into a masked array."""
    try:
      return numpy.ma.masked_where(numpy.isnan(array), array)
    except:
      return array

  def content():
    if byteorder is None:
      yield json.dumps([mask_nans(hyperslice).tolist() for hyperslice in slycat.web.server.get_model_arrayset_data(database, model, aid, hyperchunks)])
    else:
      for hyperslice in slycat.web.server.get_model_arrayset_data(database, model, aid, hyperchunks):
        if sys.byteorder != byteorder:
          yield hyperslice.byteswap().tostring(order="C")
        else:
          yield hyperslice.tostring(order="C")
  return content()
get_model_arrayset_data._cp_config = {"response.stream" : True}

def validate_table_rows(rows):
  try:
    rows = [spec.split("-") for spec in rows.split(",")]
    rows = [(int(spec[0]), int(spec[1]) if len(spec) == 2 else int(spec[0]) + 1) for spec in rows]
    rows = numpy.concatenate([numpy.arange(begin, end) for begin, end in rows])
    return rows
  except:
    raise cherrypy.HTTPError("400 Malformed rows argument must be a comma separated collection of row indices or half-open index ranges.")

  if numpy.any(rows < 0):
    raise cherrypy.HTTPError("400 Row values must be non-negative.")

  return rows

def validate_table_columns(columns):
  try:
    columns = [spec.split("-") for spec in columns.split(",")]
    columns = [(int(spec[0]), int(spec[1]) if len(spec) == 2 else int(spec[0]) + 1) for spec in columns]
    columns = numpy.concatenate([numpy.arange(begin, end) for begin, end in columns])
    columns = columns[columns >= 0]
    return columns
  except:
    raise cherrypy.HTTPError("400 Malformed columns argument must be a comma separated collection of column indices or half-open index ranges.")

  if numpy.any(columns < 0):
    raise cherrypy.HTTPError("400 Column values must be non-negative.")

  return columns

def validate_table_sort(sort):
  if sort is not None:
    try:
      sort = [spec.split(":") for spec in sort.split(",")]
      sort = [(column, order) for column, order in sort]
    except:
      raise cherrypy.HTTPError("400 Malformed order argument must be a comma separated collection of column:order tuples.")

    try:
      sort = [(int(column), order) for column, order in sort]
    except:
      raise cherrypy.HTTPError("400 Sort column must be an integer.")

    for column, order in sort:
      if column < 0:
        raise cherrypy.HTTPError("400 Sort column must be non-negative.")
      if order not in ["ascending", "descending"]:
        raise cherrypy.HTTPError("400 Sort-order must be 'ascending' or 'descending'.")

    if len(sort) != 1:
      raise cherrypy.HTTPError("400 Currently, only one column can be sorted.")

  return sort

def validate_table_byteorder(byteorder):
  if byteorder is not None:
    if byteorder not in ["little", "big"]:
      raise cherrypy.HTTPError("400 Malformed byteorder argument must be 'little' or 'big'.")
    accept = cherrypy.lib.cptools.accept(["application/octet-stream"])
  else:
    accept = cherrypy.lib.cptools.accept(["application/json"])
  cherrypy.response.headers["content-type"] = accept
  return byteorder

def get_table_sort_index(file, metadata, array_index, sort, index):
  sort_index = numpy.arange(metadata["row-count"])
  if sort is not None:
    sort_column, sort_order = sort[0]
    if index is not None and sort_column == metadata["column-count"]-1:
      pass # At this point, the sort index is already set from above
    else:
      index_key = "array/%s/index/%s" % (array_index, sort_column)
      if index_key not in file:
        #cherrypy.log.error("Caching array index for file %s array %s attribute %s" % (file.filename, array_index, sort_column))
        sort_index = numpy.argsort(slycat.hdf5.ArraySet(file)[array_index].get_data(sort_column)[...], kind="mergesort")
        file[index_key] = sort_index
      else:
        #cherrypy.log.error("Loading cached sort index.")
        sort_index = file[index_key][...]
    if sort_order == "descending":
      sort_index = sort_index[::-1]
  return sort_index

def get_table_metadata(file, array_index, index):
  """Return table-oriented metadata for a 1D array, plus an optional index column."""
  arrayset = slycat.hdf5.ArraySet(file)
  array = arrayset[array_index]

  if array.ndim != 1:
    raise cherrypy.HTTPError("400 Not a table (1D array) artifact.")

  dimensions = array.dimensions
  attributes = array.attributes
  statistics = [array.get_statistics(attribute) for attribute in range(len(attributes))]

  metadata = {
    "row-count" : dimensions[0]["end"] - dimensions[0]["begin"],
    "column-count" : len(attributes),
    "column-names" : [attribute["name"] for attribute in attributes],
    "column-types" : [attribute["type"] for attribute in attributes],
    "column-min" : [attribute["min"] for attribute in statistics],
    "column-max" : [attribute["max"] for attribute in statistics]
    }

  if index is not None:
    metadata["column-count"] += 1
    metadata["column-names"].append(index)
    metadata["column-types"].append("int64")
    metadata["column-min"].append(0)
    metadata["column-max"].append(metadata["row-count"] - 1)

  return metadata

@cherrypy.tools.json_out(on = True)
def get_model_table_metadata(mid, aid, array, index = None):
  database = slycat.web.server.database.couchdb.connect()
  model = database.get("model", mid)
  project = database.get("project", model["project"])
  slycat.web.server.authentication.require_project_reader(project)

  artifact = model.get("artifact:%s" % aid, None)
  if artifact is None:
    raise cherrypy.HTTPError(404)
  artifact_type = model["artifact-types"][aid]
  if artifact_type not in ["hdf5"]:
    raise cherrypy.HTTPError("400 %s is not an array artifact." % aid)

  with slycat.web.server.hdf5.lock:
    with slycat.web.server.hdf5.open(artifact, "r+") as file: # We have to open the file with writing enabled because the statistics cache may need to be updated.
      metadata = get_table_metadata(file, array, index)
  return metadata

@cherrypy.tools.json_out(on = True)
def get_model_table_chunk(mid, aid, array, rows=None, columns=None, index=None, sort=None):
  rows = validate_table_rows(rows)
  columns = validate_table_columns(columns)
  sort = validate_table_sort(sort)

  database = slycat.web.server.database.couchdb.connect()
  model = database.get("model", mid)
  project = database.get("project", model["project"])
  slycat.web.server.authentication.require_project_reader(project)

  artifact = model.get("artifact:%s" % aid, None)
  if artifact is None:
    raise cherrypy.HTTPError(404)
  artifact_type = model["artifact-types"][aid]
  if artifact_type not in ["hdf5"]:
    raise cherrypy.HTTPError("400 %s is not an array artifact." % aid)

  with slycat.web.server.hdf5.lock:
    with slycat.web.server.hdf5.open(artifact, mode="r+") as file:
      metadata = get_table_metadata(file, array, index)

      # Constrain end <= count along both dimensions
      rows = rows[rows < metadata["row-count"]]
      if numpy.any(columns >= metadata["column-count"]):
        raise cherrypy.HTTPError("400 Column out-of-range.")
      if sort is not None:
        for column, order in sort:
          if column >= metadata["column-count"]:
            raise cherrypy.HTTPError("400 Sort column out-of-range.")

      # Retrieve the data
      data = []
      sort_index = get_table_sort_index(file, metadata, array, sort, index)
      slice = sort_index[rows]
      slice_index = numpy.argsort(slice, kind="mergesort")
      slice_reverse_index = numpy.argsort(slice_index, kind="mergesort")
      for column in columns:
        type = metadata["column-types"][column]
        if index is not None and column == metadata["column-count"]-1:
          values = slice.tolist()
        else:
          values = slycat.hdf5.ArraySet(file)[array].get_data(column)[slice[slice_index].tolist()][slice_reverse_index].tolist()
          if type in ["float32", "float64"]:
            values = [None if numpy.isnan(value) else value for value in values]
        data.append(values)

      result = {
        "rows" : rows.tolist(),
        "columns" : columns.tolist(),
        "column-names" : [metadata["column-names"][column] for column in columns],
        "data" : data,
        "sort" : sort
        }

  return result

def get_model_table_sorted_indices(mid, aid, array, rows=None, index=None, sort=None, byteorder=None):
  rows = validate_table_rows(rows)
  sort = validate_table_sort(sort)
  byteorder = validate_table_byteorder(byteorder)

  database = slycat.web.server.database.couchdb.connect()
  model = database.get("model", mid)
  project = database.get("project", model["project"])
  slycat.web.server.authentication.require_project_reader(project)

  artifact = model.get("artifact:%s" % aid, None)
  if artifact is None:
    raise cherrypy.HTTPError(404)
  artifact_type = model["artifact-types"][aid]
  if artifact_type not in ["hdf5"]:
    raise cherrypy.HTTPError("400 %s is not an array artifact." % aid)

  with slycat.web.server.hdf5.lock:
    with slycat.web.server.hdf5.open(artifact, mode="r+") as file:
      metadata = get_table_metadata(file, array, index)

      # Constrain end <= count along both dimensions
      rows = rows[rows < metadata["row-count"]]
      if sort is not None:
        for column, order in sort:
          if column >= metadata["column-count"]:
            raise cherrypy.HTTPError("400 Sort column out-of-range.")

      # Retrieve the data ...
      sort_index = get_table_sort_index(file, metadata, array, sort, index)
      slice = numpy.argsort(sort_index, kind="mergesort")[rows].astype("int32")

  if byteorder is None:
    return json.dumps(slice.tolist())
  else:
    if sys.byteorder != byteorder:
      return slice.byteswap().tostring(order="C")
    else:
      return slice.tostring(order="C")

def get_model_table_unsorted_indices(mid, aid, array, rows=None, index=None, sort=None, byteorder=None):
  rows = validate_table_rows(rows)
  sort = validate_table_sort(sort)
  byteorder = validate_table_byteorder(byteorder)

  database = slycat.web.server.database.couchdb.connect()
  model = database.get("model", mid)
  project = database.get("project", model["project"])
  slycat.web.server.authentication.require_project_reader(project)

  artifact = model.get("artifact:%s" % aid, None)
  if artifact is None:
    raise cherrypy.HTTPError(404)
  artifact_type = model["artifact-types"][aid]
  if artifact_type not in ["hdf5"]:
    raise cherrypy.HTTPError("400 %s is not an array artifact." % aid)

  with slycat.web.server.hdf5.lock:
    with slycat.web.server.hdf5.open(artifact, mode="r+") as file:
      metadata = get_table_metadata(file, array, index)

      # Constrain end <= count along both dimensions
      rows = rows[rows < metadata["row-count"]]
      if sort is not None:
        for column, order in sort:
          if column >= metadata["column-count"]:
            raise cherrypy.HTTPError("400 Sort column out-of-range.")

      # Generate a database query
      sort_index = get_table_sort_index(file, metadata, array, sort, index)
      slice = sort_index[rows].astype("int32")

  if byteorder is None:
    return json.dumps(slice.tolist())
  else:
    if sys.byteorder != byteorder:
      return slice.byteswap().tostring(order="C")
    else:
      return slice.tostring(order="C")

def get_model_file(mid, aid):
  database = slycat.web.server.database.couchdb.connect()
  model = database.get("model", mid)
  project = database.get("project", model["project"])
  slycat.web.server.authentication.require_project_reader(project)

  artifact = model.get("artifact:%s" % aid, None)
  if artifact is None:
    raise cherrypy.HTTPError(404)
  artifact_type = model["artifact-types"][aid]
  if artifact_type != "file":
    raise cherrypy.HTTPError("400 %s is not a file artifact." % aid)
  fid = artifact

  cherrypy.response.headers["content-type"] = model["_attachments"][fid]["content_type"]
  return database.get_attachment(mid, fid)

@cherrypy.tools.json_out(on = True)
def get_model_parameter(mid, aid):
  database = slycat.web.server.database.couchdb.connect()
  model = database.get("model", mid)
  project = database.get("project", model["project"])
  slycat.web.server.authentication.require_project_reader(project)

  return slycat.web.server.get_model_parameter(database, model, aid)

def get_bookmark(bid):
  accept = cherrypy.lib.cptools.accept(media=["application/json"])

  database = slycat.web.server.database.couchdb.connect()
  bookmark = database.get("bookmark", bid)
  project = database.get("project", bookmark["project"])
  slycat.web.server.authentication.require_project_reader(project)

  cherrypy.response.headers["content-type"] = accept
  return database.get_attachment(bookmark, "bookmark")

@cherrypy.tools.json_out(on = True)
def get_user(uid):
  if uid == "-":
    uid = cherrypy.request.login
  user = cherrypy.request.app.config["slycat-web-server"]["directory"](uid)
  if user is None:
    raise cherrypy.HTTPError(404)
  # Add the uid to the record, since the caller may not know it.
  user["uid"] = uid
  return user

@cherrypy.tools.json_in(on = True)
@cherrypy.tools.json_out(on = True)
def post_remotes():
  username = cherrypy.request.json["username"]
  hostname = cherrypy.request.json["hostname"]
  password = cherrypy.request.json["password"]
  agent = cherrypy.request.json.get("agent", None)
  return {"sid": slycat.web.server.remote.create_session(hostname, username, password, agent)}

def delete_remote(sid):
  slycat.web.server.remote.delete_session(sid)
  cherrypy.response.status = "204 Remote deleted."

@cherrypy.tools.json_in(on = True)
@cherrypy.tools.json_out(on = True)
def post_remote_browse(sid, path):
  file_reject = re.compile(cherrypy.request.json.get("file-reject")) if "file-reject" in cherrypy.request.json else None
  file_allow = re.compile(cherrypy.request.json.get("file-allow")) if "file-allow" in cherrypy.request.json else None
  directory_reject = re.compile(cherrypy.request.json.get("directory-reject")) if "directory-reject" in cherrypy.request.json else None
  directory_allow = re.compile(cherrypy.request.json.get("directory-allow")) if "directory-allow" in cherrypy.request.json else None

  with slycat.web.server.remote.get_session(sid) as session:
    return session.browse(path, file_reject, file_allow, directory_reject, directory_allow)

def get_remote_file(sid, path, **kwargs):
  with slycat.web.server.remote.get_session(sid) as session:
    return session.get_file(path, **kwargs)

def get_remote_image(sid, path, **kwargs):
  with slycat.web.server.remote.get_session(sid) as session:
    return session.get_image(path, **kwargs)

@cherrypy.tools.json_in(on = True)
@cherrypy.tools.json_out(on = True)
def post_remote_videos(sid):
  if "content-type" not in cherrypy.request.json:
    raise cherrypy.HTTPError("400 Missing content-type.")
  if "images" not in cherrypy.request.json:
    raise cherrypy.HTTPError("400 Missing images.")

  with slycat.web.server.remote.get_session(sid) as session:
    return session.post_video(cherrypy.request.json["content-type"], cherrypy.request.json["images"])

@cherrypy.tools.json_out(on = True)
def get_remote_video_status(sid, vsid):
  with slycat.web.server.remote.get_session(sid) as session:
    return session.get_video_status(vsid)

def get_remote_video(sid, vsid):
  with slycat.web.server.remote.get_session(sid) as session:
    return session.get_video(vsid)

def post_events(event):
  # We don't actually have to do anything here, since the request is already logged.
  cherrypy.response.status = "204 Event logged."

@cherrypy.tools.json_out(on = True)
def get_configuration_markings():
  return [dict(marking.items() + [("type", key)]) for key, marking in slycat.web.server.plugin.manager.markings.items() if key in cherrypy.request.app.config["slycat-web-server"]["allowed-markings"]]

@cherrypy.tools.json_out(on = True)
def get_configuration_parsers():
  return [{"type": key, "label": parser["label"], "categories": parser["categories"]} for key, parser in slycat.web.server.plugin.manager.parsers.items()]

@cherrypy.tools.json_out(on = True)
def get_configuration_remote_hosts():
  remote_hosts = []
  for hostname, remote in cherrypy.request.app.config["slycat-web-server"]["remote-hosts"].items():
    agent = True if remote.get("agent", False) else False
    remote_hosts.append({"hostname": hostname, "agent": agent})
  return remote_hosts

@cherrypy.tools.json_out(on = True)
def get_configuration_support_email():
  return cherrypy.request.app.config["slycat-web-server"]["support-email"]

@cherrypy.tools.json_out(on = True)
def get_configuration_version():
  with get_configuration_version.lock:
    if not get_configuration_version.initialized:
      get_configuration_version.initialized = True
      try:
        get_configuration_version.commit = subprocess.Popen(["git", "rev-parse", "HEAD"], cwd=os.path.dirname(__file__), stdout=subprocess.PIPE).communicate()[0].strip()
      except:
        pass
  return {"version" : slycat.__version__, "commit" : get_configuration_version.commit}
get_configuration_version.lock = threading.Lock()
get_configuration_version.initialized = False
get_configuration_version.commit = None

@cherrypy.tools.json_out(on = True)
def get_configuration_wizards():
  return [dict([("type", type)] + wizard.items()) for type, wizard in slycat.web.server.plugin.manager.wizards.items()]

@cherrypy.tools.expires(on=True, force=True, secs=60 * 60 * 24 * 30)
def get_global_resource(resource):
  if resource in slycat.web.server.resource.manager.bundles:
    content_type, content = slycat.web.server.resource.manager.bundles[resource]
    cherrypy.response.headers["content-type"] = content_type
    return content
  if resource in slycat.web.server.resource.manager.files:
    return cherrypy.lib.static.serve_file(slycat.web.server.resource.manager.files[resource])
  raise cherrypy.HTTPError(404)

def tests_request(*arguments, **keywords):
  cherrypy.log.error("Request: %s" % cherrypy.request.request_line)
  cherrypy.log.error("  Remote IP: %s" % cherrypy.request.remote.ip)
  cherrypy.log.error("  Remote Port: %s" % cherrypy.request.remote.port)
  cherrypy.log.error("  Remote Hostname: %s" % cherrypy.request.remote.name)
  cherrypy.log.error("  Scheme: %s" % cherrypy.request.scheme)
  for key, value in sorted(cherrypy.request.headers.items()):
    cherrypy.log.error("  Header: %s=%s" % (key, value))
  cherrypy.response.status = 200<|MERGE_RESOLUTION|>--- conflicted
+++ resolved
@@ -89,14 +89,11 @@
         "js/slycat-project-main.js",
         "js/slycat-model-main.js",
         "js/slycat-resizing-modals.js",
-<<<<<<< HEAD
         "js/slycat-table-ingestion.js"
-=======
         "js/three.min.js",
         "js/TrackballControls.js",
         "js/STLLoader.js",
         "js/slycat-stl-viewer.js"
->>>>>>> 9c4657ca
       ])
   return js_bundle._bundle
 js_bundle._lock = threading.Lock()
