<!-- DAC wizard template, modeled on the CCA wizard

S. Martin
4/6/2017

-->

<div class="modal-header">
    <button type="button" class="close" data-bind="click: cancel" data-dismiss="modal" aria-label="Close">
        <span aria-hidden="true">&times;</span>
    </button>
    <h3 class="modal-title">New Dial-A-Cluster Model</h3>
</div>

<!-- Organizes the tabs in the input wizard. -->
<div class="modal-body">
    <ul class="nav nav-pills">
        <li data-bind="css:{active:tab() == 0}" class="btn-secondary"><a>Data Format</a></li>
        <li data-bind="css:{active:tab() == 1}, visible: dac_format() == 'dac-gen'"><a>Upload</a></li>
        <li data-bind="css:{active:tab() == 2}, visible: dac_format() == 'pts'"><a>Upload</a></li>
        <li data-bind="css:{active:tab() == 3}"><a>Metadata</a></li>
        <li data-bind="css:{active:tab() == 4}"><a>Variables</a></li>
        <li data-bind="css:{active:tab() == 5}"><a>Name Model</a></li>
    </ul>

    <!-- This tab lets the user select whether or not the file to upload is on the local
       computer or a remote computer. -->
    <div class="tab-content">
    <div data-bind="visible:tab() == 0">
        <div class="radio" style="margin-left: 15px;">
        <label>
            <input type="radio" name="local-or-remote-radios" id="local-radio" value="dac-gen" data-bind="checked: dac_format">
            Dial-A-Cluster Generic Format
        </label>
        </div>
        <div class="radio" style="margin-left: 15px;">
        <label>
            <input type="radio" name="local-or-remote-radios" id="remote-radio" value="pts" data-bind="checked: dac_format">
            PTS META/CSV Format
        </label>
        </div>
    </div>

    <!-- This tab loads data from the local host, in DAC Generic Format, using the slycat-parser-controls to
         load a dac-table type table. -->
    <div data-bind="visible:tab() == 1" class="form-horizontal">

        <div style="margin-top: 40px;">
        <label>Select .dac meta-data file:</label>
        <slycat-local-browser params="
            selection:browser_dac_file.selection,
            progress:browser_dac_file.progress,
            progress_status:browser_dac_file.progress_status"></slycat-local-browser>
        <slycat-parser-controls params="parser:parser_dac_file,category:'dac-index-file'"></slycat-parser-controls>
        </div>

        <div style="margin-top: 40px;">
        <label>Select all .var variable files (plus variables.meta file):</label>
        <slycat-local-browser params="
            selection:browser_var_files.selection,
            multiple:true,
            progress:browser_var_files.progress"></slycat-local-browser>
        <slycat-parser-controls params="parser:parser_var_files,category:'dac-var-files'"></slycat-parser-controls>
        </div>

        <div style="margin-top: 40px;">
        <label>Select all .time time point files:</label>
        <slycat-local-browser params="
            selection:browser_time_files.selection,
            multiple:true,
            progress:browser_time_files.progress"></slycat-local-browser>
        <slycat-parser-controls params="parser:parser_time_files,category:'dac-time-files'"></slycat-parser-controls>
        </div>

        <div style="margin-top: 40px;">
        <label>Select all .dist pairwise distance files:</label>
        <slycat-local-browser params="
            selection:browser_dist_files.selection,
            multiple:true,
            progress:browser_dist_files.progress"></slycat-local-browser>
        <slycat-parser-controls params="parser:parser_dist_files,category:'dac-dist-files'"></slycat-parser-controls>
        </div>

<<<<<<< HEAD
        <div style="margin-top: 40px;">
        <label>Select all .pref preference files:</label>
        <slycat-local-browser params="
            selection:browser_pref_files.selection,
            multiple:true,
            progress:browser_pref_files.progress"></slycat-local-browser>
        <slycat-parser-controls params="parser:parser_pref_files,category:'dac-pref-files'"></slycat-parser-controls>
        </div>

=======
>>>>>>> 33eb559c
    </div>

    <!-- This tab is for loading a file from a remote computer.  The slycat-parser-controls
         tag indicates which type of table to load, which in our case is 'dac-table' -->
    <div data-bind="visible:tab() == 2" class="form-horizontal">

        <div style="margin-top: 40px;">
        <label>Select all files in META directory:</label>
        <slycat-local-browser params="selection:browser_meta_files.selection,multiple:true"></slycat-local-browser>
        <slycat-parser-controls params="parser:parser_meta_files,category:'dac-meta-files'"></slycat-parser-controls>
        </div>

        <div style="margin-top: 40px;">
        <label>Select all files in CSV directory:</label>
        <slycat-local-browser params="selection:browser_csv_files.selection,multiple:true"></slycat-local-browser>
        <slycat-parser-controls params="parser:parser_csv_files,category:'dac-csv-files'"></slycat-parser-controls>
        </div>

    </div>

    <!-- The slycat-table-ingestion tag indicates what to name columns (name: ) and whether
         the columns are checkboxes (bool) or radio buttons (select).  Here we have one
         column include or not include in the meta-data table. -->
    <div data-bind="visible:tab() == 3">
        <slycat-table-ingestion params="
            variables: meta_attributes,
            properties: [{name: 'Include', type: 'bool'}]
        "></slycat-table-ingestion>
    </div>

    <!-- The slycat-table-ingestion tag indicates what to name columns (name: ) and whether
     the columns are checkboxes (bool) or radio buttons (select).  Here we have one
     column include or not include in the meta-data table. -->
    <div data-bind="visible:tab() == 4">
        <slycat-table-ingestion params="
            variables: var_attributes,
            properties: [{name: 'Include', type: 'bool'}]
        "></slycat-table-ingestion>
    </div>

    <!-- Inputs the name of the model (final tab). -->
    <div data-bind="visible:tab() == 5">
        <form class="form-horizontal" role="form" onsubmit="return false">
            <slycat-model-controls params="name:model.name,description:model.description,marking:model.marking"></slycat-model-controls>
        </form>
    </div>

    </div>
</div>

<!-- The following organizes the buttons at the bottom of the tabs and tells which javascript functions
     to call when the buttons are pressed. -->
<div class="modal-footer">
    <button class="btn btn-default pull-left" data-bind="visible: [0].indexOf(tab()) == -1, click: back">Back</button>
    <button class="btn btn-primary" data-bind="visible:tab() == 0,click:select_type">Continue</button>
    <button class="btn btn-primary dac-gen-browser-continue browser-continue" data-bind="visible:tab() == 1,click:upload_dac_format"><i class="fa fa-spinner fa-pulse"></i> Continue</button>
    <button class="btn btn-primary pts-browser-continue browser-continue" data-bind="visible:tab() == 2,click:upload_pts_format"><i class="fa fa-spinner fa-pulse"></i> Continue</button>
    <button class="btn btn-primary" data-bind="visible:tab() == 3,click:include_variables">Continue</button>
    <button class="btn btn-primary" data-bind="visible:tab() == 4,click:finish">Continue</button>
    <button class="btn btn-primary" data-bind="visible:tab() == 5,click:name_model">Finish & Go To Model</button>
</div><|MERGE_RESOLUTION|>--- conflicted
+++ resolved
@@ -81,7 +81,6 @@
         <slycat-parser-controls params="parser:parser_dist_files,category:'dac-dist-files'"></slycat-parser-controls>
         </div>
 
-<<<<<<< HEAD
         <div style="margin-top: 40px;">
         <label>Select all .pref preference files:</label>
         <slycat-local-browser params="
@@ -91,8 +90,6 @@
         <slycat-parser-controls params="parser:parser_pref_files,category:'dac-pref-files'"></slycat-parser-controls>
         </div>
 
-=======
->>>>>>> 33eb559c
     </div>
 
     <!-- This tab is for loading a file from a remote computer.  The slycat-parser-controls
