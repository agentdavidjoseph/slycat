import $ from 'jquery';
import RemoteFileBrowser,{ RemoteFileBrowserProps, RemoteFileBrowserState } from "components/RemoteFileBrowser";
import React from 'react';
import renderer from 'react-test-renderer';
import { mount, ReactWrapper } from 'enzyme';
import sinon from 'sinon';
(global as any).$ = (global as any).jQuery = $;
// import client from "js/slycat-web-client";
import mockData from './remoteBrowserTestData.json';

describe("when we load the RemoteFileBrowser", () =>{
  let server = sinon.fakeServer.create();
  let component: renderer.ReactTestRenderer;
  let DefaultInstance: any;
  let render:ReactWrapper;
  let callbackFileType:string;
  let callbackFilePath:string;
  let callbackParser:string;
  const onSelectFile =(path:string, type:string) =>{
    callbackFileType=type;
    callbackFilePath=path;
  }
  const onSelectParser =(type:string) =>{
    callbackParser=type;
  }
  beforeEach(() => {
  });

  test('we can mount without crashing', async () => {
    server.respondWith('POST', '/api/remotes/string/browse/', JSON.stringify(mockData));
    server.respond();
    render = await mount(
      <RemoteFileBrowser   
        hostname={"string"}
        persistenceId={"string"}
        onSelectFileCallBack={onSelectFile}
        onSelectParserCallBack={onSelectParser}
      />
        );
    let instance:any = render.instance() as any;
    server.respond();
    await instance.browse('/');
    render.state();
    expect(render).toBeTruthy();
    server.restore();
  });

  test('we can render the component', () => {
    component = renderer.create(
      <RemoteFileBrowser   
      hostname={"string"}
      persistenceId={"string"}
      onSelectFileCallBack={onSelectFile}
      onSelectParserCallBack={onSelectParser}
      />
    );
    expect(component).toBeTruthy();
  });

  test('we have expected props on initial load', async () => {
    render = await mount(
      <RemoteFileBrowser   
        hostname={"string"}
        persistenceId={"string"}
        onSelectFileCallBack={onSelectFile}
        onSelectParserCallBack={onSelectParser}
      />
        );
    const props = render.props() as RemoteFileBrowserProps;
    expect(props).toMatchSnapshot();
  });

  test('we expect the correct state to populate', async () => {
    render = await mount(
      <RemoteFileBrowser   
        hostname={"string"}
        persistenceId={"string"}
        onSelectFileCallBack={onSelectFile}
        onSelectParserCallBack={onSelectParser}
      />
        )
    const state = render.state() as RemoteFileBrowserState;
    expect(state).toMatchSnapshot();
  });

  test('we expect the component to render', () => {
    component = renderer.create(
      <RemoteFileBrowser   
      hostname={"string"}
      persistenceId={"string"}
      onSelectFileCallBack={onSelectFile}
      onSelectParserCallBack={onSelectParser}
      />
    );
<<<<<<< HEAD
    // This breaks the test
=======
    // this causes js heap fault
>>>>>>> 4aa1f987
    // DefaultInstance = component.getInstance();
    expect(component).toMatchSnapshot();
  });
  
});<|MERGE_RESOLUTION|>--- conflicted
+++ resolved
@@ -92,11 +92,7 @@
       onSelectParserCallBack={onSelectParser}
       />
     );
-<<<<<<< HEAD
-    // This breaks the test
-=======
     // this causes js heap fault
->>>>>>> 4aa1f987
     // DefaultInstance = component.getInstance();
     expect(component).toMatchSnapshot();
   });
