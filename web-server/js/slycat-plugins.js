--- conflicted
+++ resolved
@@ -17,10 +17,6 @@
 import 'plugins/slycat-parameter-image-plus-model/slycat-parameter-image-plus-model';
 import 'plugins/slycat-video-swarm/vs-model';
 import '../../../dial-a-cluster/plugin/dial-a-cluster-model';
-<<<<<<< HEAD
-// import '../../../VideoSwarm/plugin/vs-model';
-=======
->>>>>>> 1c21798c
 
 // Remap wizard, which is probably not working as of August 2018
 import 'plugins/slycat-remap-wizard/slycat-remap-wizard';
@@ -59,12 +55,6 @@
     case "DAC":
       html = await import(/* webpackChunkName: "ui_dial_a_cluster_template" */ '../../../dial-a-cluster/plugin/html/dac-ui.html');
       break;
-<<<<<<< HEAD
-    // case "VS":
-    //   html = await import( webpackChunkName: "ui_video_swarm_template"  '../../../VideoSwarm/plugin/html/vs-ui.html');
-    //   break;
-=======
->>>>>>> 1c21798c
     default:
       console.log("We don't recognize this template type, so not loading a template.");
   }
@@ -114,12 +104,6 @@
     case "DAC":
       module = await import(/* webpackChunkName: "ui_dial_a_cluster_module" */ '../../../dial-a-cluster/plugin/js/dac-ui.js');
       break;
-<<<<<<< HEAD
-    // case "VS":
-    //   module = await import( webpackChunkName: "ui_video_swarm_module"  '../../../VideoSwarm/plugin/js/vs-ui.js');
-    //   break;
-=======
->>>>>>> 1c21798c
     default:
       console.log("We don't recognize this module type, so not loading a module.");
   }
