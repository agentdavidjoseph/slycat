--- conflicted
+++ resolved
@@ -59,24 +59,14 @@
   self.d3_movie = self.d3_movie
     .data(self.plot.images.filter(function(d){return d.length > 0;}))
     .enter().append("image")
-<<<<<<< HEAD
+    .attr("y", 1)
     .attr({ "xlink:href" : function(d) {return self.plot.image_url_for_session(d);},
       })
     .style("visibility", function(_,i) {return i == 0 ? "visible" : "hidden";})
     .each(function(d,i){
         $(this).load( function(){ self.loader.update(1); });
       });
-=======
-    .attr("y", 1)
-    .attr({ "xlink:href" : function(d) {
-             return self.plot.image_url_for_session(d);
-           },
-           opacity: 0,
-           async: true
-          }
-         )
-     .each(function(d){$(this).load( function(){ self.loader.update(1); })});
->>>>>>> ab3e95f2
+
   self.build_close_button(d3.select(self.container));
   self.built = true;
 };
