function ScatterPlot(plot_id, grid_ref, scalar) {
  console.log("Setup scatter plot");

  this.grid_ref = grid_ref; // DOM for parent
  this.plot_id = plot_id;
  this.plot_ref = "#" + plot_id;  // DOM plot ref
  this.scatterplot_obj
  this.controls = null;
  this.movie = null;

  this.x_index = null;
  this.y_index = null;
  this.v_index = null;
  this.images_index = null;
  this.x = null;
  this.y = null;
  this.v = null;
  this.images = null;
  this.selected_simulations = null;
  this.hidden_simulations = null;

  this.ready = false;
  this.controls_ready = false;

  this.image_uri = document.createElement("a");

  this.scalar = scalar || {x:1, y:1};
  this.setup_dom();
}

ScatterPlot.prototype.show = function() {
  this.scatterplot_obj.show();
};

ScatterPlot.prototype.hide = function() {
  this.scatterplot_obj.hide();
};

ScatterPlot.prototype.setup_dom = function() {
  console.debug("setting up DOM for plot");
  //Have to initialize with the d3 builder, or doesn't want to show:
  var group = d3.select($(this.grid_ref)[0]).append("g").attr({class: "plot", id: this.plot_id});
  var pane = group.append("g").attr({class: "scatterplot-pane"});
  pane.append("g").attr({class: "load-status"});
  pane.append("g").attr({class: "scatterplot"});
  //pane.append("g").attr({class: "controls"});
  pane.append("g").attr({class: "movie"});
};

ScatterPlot.prototype.setup_labels = function() {
  console.debug("setting up labels for plot");
  // choose some columns for the x and y axes.
  var numeric_variables = model.get_numeric_variables();
  this.x_index = numeric_variables[0];
  this.y_index = numeric_variables[0];
  if("x-selection-" + this.plot_id in layout.bookmark) {
    this.x_index = Number(layout.bookmark["x-selection-" + this.plot_id]);
  }
  if("y-selection-" + this.plot_id in layout.bookmark) {
    this.y_index = Number(layout.bookmark["y-selection-" + this.plot_id]);
  }
};

ScatterPlot.prototype.setup_simulations = function() {
  console.debug("setting up sims for plot");
  // set state of selected and hidden simulations
  this.selected_simulations = [];
  if("simulation-selection" in layout.bookmark)
    this.selected_simulations = layout.bookmark["simulation-selection"];
  this.hidden_simulations = [];
  if("hidden-simulations" in layout.bookmark)
    this.hidden_simulations = layout.bookmark["hidden-simulations"];
};

ScatterPlot.prototype.resize = function() {
  this.scatterplot_obj.scatterplot("option", {
    width: $(this.plot_ref + ".scatterplot-pane").width(),
    height: $(this.plot_ref + ".scatterplot-pane").height()
  });
  this.movie.resize();
};

ScatterPlot.prototype.update_axis = function(index, axis) {
  var self = this;
  get_model_array_attribute({
    server_root : "{{server-root}}",
    mid : "{{_id}}",
    aid : "data-table",
    array : 0,
    attribute : index,
    success : function(result) {
      self[axis] = result;
      self.setup();
      // TODO refactor to setup the table ONCE after all ajax requests// table.setup();
    },
    error : artifact_missing
  });
};

ScatterPlot.prototype.setup = function() {
  console.debug("inside PLOT setup()");
  // Setup the scatterplot ...
  if(!this.ready && layout.bookmark && model.indices && this.x && this.y && this.v && this.images
     && (this.selected_simulations != null) && (this.hidden_simulations != null))
  {
    var self = this;
    this.ready = true;

    // add our movie here so it can immediately reference images
    this.movie = new Movie(this);

    $(this.plot_ref + " .scatterplot-pane .load-status").hide();

    var colormap = layout.bookmark["colormap"] !== undefined ? layout.bookmark["colormap"] : "night";

    $(this.plot_ref).parents("svg").css("background", $("#color-switcher").colorswitcher("get_background", colormap).toString());

    var open_images = [];
    if("open-images-selection" in layout.bookmark)
      open_images = layout.bookmark["open-images-selection"];

    //Get the first parent that has a defined size, and fill it
    //TODO: Adjust this, the size should likely be calculated based on siblings
    var sized_parent = $("#grid-pane");
<<<<<<< HEAD

    this.scatterplot_obj = $(this.plot_ref + " .scatterplot");

    this.scatterplot_obj.scatterplot({
=======
    $(this.plot_ref + " .scatterplot").scatterplot({
>>>>>>> 194b8f77
      scatterplot_obj: self,
      indices: model.indices,
      display_pane: "#grid-pane",
      dimension_adjustments: {
          width: function(){return 0;},
          height: function(){return -1 * $(self.grid_ref + " .controls").height(); }},
      x_label: model.metadata["column-names"][self.x_index],
      y_label: model.metadata["column-names"][self.y_index],
      v_label: model.metadata["column-names"][self.v_index],
      x: self.x,
      y: self.y,
      v: self.v,
      t: self.t,
      images: self.images,
      width: sized_parent.width(),
      height: sized_parent.height(),
      color: $("#color-switcher").colorswitcher("get_color_map", colormap),
      selection: self.selected_simulations,
      server_root: "{{server-root}}",
      open_images: open_images,
      gradient: $("#color-switcher").colorswitcher("get_gradient_data", colormap),
      hidden_simulations: self.hidden_simulations,
      scalar: self.scalar
    });

    $(self.plot_ref + " .scatterplot").bind("selection-changed", function(event, selection) {
      self.selected_simulations_changed(selection);
    });

    // Changing the color map updates the scatterplot ...
    $("#color-switcher").bind("colormap-changed", function(event, colormap) {
      $(self.plot_ref).parents("svg").css("background", $("#color-switcher").colorswitcher("get_background", colormap).toString());
      $(self.plot_ref + " .scatterplot").scatterplot("option", {
        color:    $("#color-switcher").colorswitcher("get_color_map", colormap),
        gradient: $("#color-switcher").colorswitcher("get_gradient_data", colormap),
      });
    });

    /* TODO: implement the table controls to sync with a 'selected plot'
    // Changing the x variable updates the scatterplot ...
    $("#table").bind("x-selection-changed", function(event, variable) {
      self.update_x(variable);
    });
    */
    $(this.plot_ref + " .controls").bind("x-selection-changed", function(event, variable) {
      self.update_x(variable);
    });

    /* TODO: implement the table controls to sync with a 'selected plot'
    // Changing the y variable updates the scatterplot ...
    $("#table").bind("y-selection-changed", function(event, variable) {
      self.update_y(variable);
    });*/
    $(this.plot_ref + " .controls").bind("y-selection-changed", function(event, variable) {
      self.update_y(variable);
    });

    /* TODO: implement the table controls to sync with a 'selected plot'
    // Changing the images variable updates the scatterplot ...
    $("#table").bind("images-selection-changed", function(event, variable) {
      console.debug("changing the images var updates the scatter plot -- ajax");
      $.ajax(
        {
          type : "GET",
          url : "{{server-root}}models/{{_id}}/arraysets/data-table/arrays/0/attributes/" +
            variable + "/chunk?ranges=0," + model.metadata["row-count"],
          success : function(result)
          {
            $(self.plot_ref + " .scatterplot").scatterplot("option", "images", result);
          },
          error: artifact_missing
        });
    });*/
    $(this.plot_ref + " .controls").bind("images-selection-changed", function(event, variable) {
      console.debug("GET models/id/attrs / image selection changed -- ajax");
      $.ajax(
        {
          type : "GET",
          url : "{{server-root}}models/{{_id}}/arraysets/data-table/arrays/0/attributes/" +
            variable + "/chunk?ranges=0," + model.metadata["row-count"],
          success : function(result)
          {
            $(self.plot_ref + " .scatterplot").scatterplot("option", "images", result);
          },
          error: artifact_missing
        });
    });

    // Log changes to open images ...
    $(self.plot_ref + " .scatterplot").bind("open-images-changed", function(event, selection) {
      self.open_images_changed(selection);
    });
  }
};

ScatterPlot.prototype.selected_variable_changed = function(variable) {
  console.debug("inside selected_variable_chagned()");
  console.debug("selected variable changed -- ajax");
  $.ajax(
    {
      type : "POST",
      url : "{{server-root}}events/models/{{_id}}/select/variable/" + variable
    });
  layout.bookmarker.updateState({"variable-selection" : variable});
  this.v_index = Number(variable);
};

ScatterPlot.prototype.selected_simulations_changed = function(selection) {
  console.debug("inside selected simulations changed");
  // Logging every selected item is too slow, so just log the count instead.
  console.debug("selectred sim changed changed -- ajax");
  $.ajax(
    {
      type : "POST",
      url : "{{server-root}}events/models/{{_id}}/select/simulation/count/" + selection.length
    });
  layout.bookmarker.updateState( {"simulation-selection" : selection} );
  this.selected_simulations = selection;
};

ScatterPlot.prototype.x_selection_changed = function(variable) {
  console.debug("inside x selection changed");
  console.debug("x selection changed -- ajax");
  $.ajax(
    {
      type : "POST",
      url : "{{server-root}}events/models/{{_id}}/select/x/" + variable
    });
  stateToUpdate = {};
  stateToUpdate["x-selection-" + this.plot_id] = variable;
  layout.bookmarker.updateState(stateToUpdate);
  this.x_index = Number(variable);
};

ScatterPlot.prototype.y_selection_changed = function(variable) {
  console.debug("inside y selection changed");
  console.debug("y selection changed -- ajax");
  $.ajax(
    {
      type : "POST",
      url : "{{server-root}}events/models/{{_id}}/select/y/" + variable
    });
  stateToUpdate = {};
  stateToUpdate["y-selection-" + this.plot_id] = variable;
  layout.bookmarker.updateState(stateToUpdate);
};

ScatterPlot.prototype.images_selection_changed = function(variable) {
  console.debug("inside images selection changed");
  console.debug("images selection changed -- ajax");
  $.ajax(
    {
      type : "POST",
      url : "{{server-root}}events/models/{{_id}}/select/images/" + variable
    });
  layout.bookmarker.updateState( {"images-selection" : variable} );
  this.y_index = Number(variable);
};

ScatterPlot.prototype.open_images_changed = function(selection) {
  console.debug("inside open images  changed");
  // Logging every open image is too slow, so just log the count instead.
  console.debug("open images changed -- ajax");
  $.ajax(
    {
      type : "POST",
      url : "{{server-root}}events/models/{{_id}}/select/openimages/count/" + selection.length
    });
  layout.bookmarker.updateState( {"open-images-selection" : selection} );
};

ScatterPlot.prototype.hidden_simulations_changed = function() {
  console.debug("inside hidden simulations  changed");
  // Logging every hidden simulation is too slow, so just log the count instead.
  console.debug("hidden simulations changed -- ajax");
  var self = this;
  $.ajax(
    {
      type : "POST",
      url : "{{server-root}}events/models/{{_id}}/hidden/count/" + self.hidden_simulations.length
    });
  layout.bookmarker.updateState( {"hidden-simulations" : self.hidden_simulations} );
};

ScatterPlot.prototype.update_value = function(attribute) {
  console.debug("inside update scatterplot value");
  var self = this;
  if(attribute == model.metadata["column-count"] - 1)
  {
    var count = this.v.length;
    for(var i = 0; i != count; ++i)
      self.v[i] = i;
    $(self.plot_ref + " .scatterplot").scatterplot("option", {v : self.v});
  }
  else
  {
    get_model_array_attribute({
      server_root : "{{server-root}}",
      mid : "{{_id}}",
      aid : "data-table",
      array : 0,
      attribute : attribute,
      success : function(result)
      {
        $(self.plot_ref + " .scatterplot").scatterplot("option", {v : result});
      },
      error : artifact_missing
    });
  }
};

ScatterPlot.prototype.update_x = function(variable) {
  console.debug("inside update scatterplot x");
  var self = this;
  get_model_array_attribute({
    server_root : "{{server-root}}",
    mid : "{{_id}}",
    aid : "data-table",
    array : 0,
    attribute : variable,
    success : function(result)
    {
      console.log("update x ajax returned!!!!!");
      $(self.plot_ref + " .scatterplot").scatterplot("option", {x: result, x_label:model.metadata["column-names"][variable]});
    },
    error : artifact_missing
  });
};

ScatterPlot.prototype.update_y = function(variable) {
  console.debug("inside update scatterplot y");
  var self = this;
  get_model_array_attribute({
    server_root : "{{server-root}}",
    mid : "{{_id}}",
    aid : "data-table",
    array : 0,
    attribute : variable,
    success : function(result)
    {
      $(self.plot_ref + " .scatterplot").scatterplot("option", {y: result, y_label:model.metadata["column-names"][variable]});
    },
    error : artifact_missing
  });
};

ScatterPlot.prototype.display_image = function(uri) {
  console.debug("inside display image");
  if(login.logged_into_host_for_file(file))
    this.load_image();
  else
    login.show_prompt([{uri: uri}], this.load_image, this);
};

ScatterPlot.prototype.image_url_for_session = function(file) {
  var sid = login.sid_for_file(file);
  return "{{server-root}}remote/" + sid + "/image/file" + login.pathname_for_file(file);
}

ScatterPlot.prototype.load_image = function() {
  console.debug("inside load image");
  var sid = login.sid_for_file(file);
  image = document.createElement("img");
  image.src = "{{server-root}}remote/" + sid + "/file" + image_uri.pathname;
  image.width = 100;
  image.style.position="absolute";
  image.style.left=10;
  image.style.top=10;
  $(this.plot_ref + " .scatterplot-pane").prepend(image);
};<|MERGE_RESOLUTION|>--- conflicted
+++ resolved
@@ -122,14 +122,10 @@
     //Get the first parent that has a defined size, and fill it
     //TODO: Adjust this, the size should likely be calculated based on siblings
     var sized_parent = $("#grid-pane");
-<<<<<<< HEAD
 
     this.scatterplot_obj = $(this.plot_ref + " .scatterplot");
 
     this.scatterplot_obj.scatterplot({
-=======
-    $(this.plot_ref + " .scatterplot").scatterplot({
->>>>>>> 194b8f77
       scatterplot_obj: self,
       indices: model.indices,
       display_pane: "#grid-pane",
