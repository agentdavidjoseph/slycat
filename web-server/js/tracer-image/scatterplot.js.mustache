--- conflicted
+++ resolved
@@ -1,18 +1,13 @@
-<<<<<<< HEAD
-function ScatterPlot(plot_ref) {
+function ScatterPlot(dom_id, grid_ref) {
   console.log("Setup scatter plot");
+
   if (typeof ScatterPlot._uid_counter === 'undefined') {
     ScatterPlot._uid_counter = 0;
   }
-  this.uid = ScatterPlot._uid_counter++;
-  this.plot_ref = "#" + plot_ref;  // DOM plot ref
-=======
-function ScatterPlot(plot_id, grid_ref) {
-  console.debug("Setup scatter plot");
+  this.uid = ScatterPlot._uid_counter++; // UID to help registering per-plot event handlers
   this.grid_ref = grid_ref; // DOM for parent
-  this.plot_id = plot_id;
-  this.plot_ref = "#" + plot_id;  // DOM plot ref
->>>>>>> d51ad895
+  this.dom_id = dom_id;
+  this.plot_ref = "#" + dom_id;  // DOM plot ref
   this.controls = null;
 
   this.x_index = null;
@@ -35,16 +30,8 @@
   this.setup_dom();
 }
 
-<<<<<<< HEAD
-ScatterPlot.prototype.assign_uid = function() {
-  if (typeof this._uid_counter == "undefined") {
-    this.prototype._uid_counter = 0;
-  }
-  return this._uid_counter++;
-=======
 ScatterPlot.prototype.setup_dom = function() {
   $(this.grid_ref).append('{{> ../templates/tracer-image/plot.html}}');
->>>>>>> d51ad895
 };
 
 ScatterPlot.prototype.setup_labels = function() {
