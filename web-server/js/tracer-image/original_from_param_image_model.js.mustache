--- conflicted
+++ resolved
@@ -325,12 +325,7 @@
         resizeWhileDragging: false,
         onresize: function() {
           scatterplots.each(function(plot) {
-<<<<<<< HEAD
             resize.call(plot);
-=======
-            debugger;
-            resize.call(plot); 
->>>>>>> 57d4b084
           });
         },
       }
