/*
Copyright 2013, Sandia Corporation. Under the terms of Contract
DE-AC04-94AL85000 with Sandia Corporation, the U.S. Government retains certain
rights in this software.
*/

//////////////////////////////////////////////////////////////////////////////////
// d3js.org scatterplot visualization, for use with the parameter-image model.


$.widget("parameter_image.scatterplot",
{
  options:
  {
    width : 300,
    height : 300,
    pick_distance : 3,
    drag_threshold : 3,
    indices : [],
    x_label : "X Label",
    y_label : "Y Label",
    v_label : "V Label",
    x : [],
    y : [],
    v : [],
    x_string : false,
    y_string : false,
    v_string : false,
    images : [],
    selection : [],
    colorscale : d3.scale.linear().domain([-1, 0, 1]).range(["blue", "white", "red"]),
    border : 25,
    server_root : "",
    open_images : [],
    gradient : null,
    hidden_simulations : [],
    filtered_indices : [],
    filtered_selection : [],
    filtered_x : [],
    filtered_y : [],
    filtered_v : [],
    scale_x : [],
    scale_y : [],
    scale_v: [],
    "auto-scale" : true,
  },

  _create: function()
  {
    var self = this;

    if(self.options["auto-scale"])
    {
      self.options.filtered_x = self._filterValues(self.options.x);
      self.options.filtered_y = self._filterValues(self.options.y);
      self.options.filtered_v = self._filterValues(self.options.v);
      self.options.scale_x = self.options.filtered_x;
      self.options.scale_y = self.options.filtered_y;
      self.options.scale_v = self.options.filtered_v;
    }
    else
    {
      self.options.scale_x = self.options.x;
      self.options.scale_y = self.options.y;
      self.options.scale_v = self.options.v;
    }

    self.hover_timer = null;
    self.close_hover_timer = null;

    self.opening_image = null;
    self.state = "";
    self.start_drag = null;
    self.current_drag = null;
    self.end_drag = null;

    // Setup the login dialog ...
    self.login = $("<div title='Remote Login'><p id='remote-error'><p id='remote-hostname'><form><fieldset><label for='remote-username'>Username</label><input id='remote-username' type='text'/><label for='remote-password'>Password</label><input id='remote-password' type='password'/></fieldset></form></p></div>");
    self.login.appendTo(self.element);
    self.login.dialog(
    {
      autoOpen: false,
      width: 700,
      height: 300,
      modal: true,
      close: function()
      {
        $("#remote-password").val("");
      }
    });

    // Setup the scatterplot ...
    self.svg = d3.select(self.element.get(0)).append("svg");
    self.x_axis_layer = self.svg.append("g").attr("class", "x-axis");
    self.y_axis_layer = self.svg.append("g").attr("class", "y-axis");
    self.legend_layer = self.svg.append("g").attr("class", "legend");
    self.legend_axis_layer = self.legend_layer.append("g").attr("class", "legend-axis");
    self.datum_layer = self.svg.append("g").attr("class", "datum-layer");
    self.selected_layer = self.svg.append("g");
    self.selection_layer = self.svg.append("g");
    self.image_layer = self.svg.append("g");

    self.session_cache = {};
    self.image_cache = {};

    self.updates = {};
    self.update_timer = null;
    self._schedule_update({
      update_indices:true,
      update_width:true,
      update_height:true,
      update_x:true,
      update_y:true,
      update_x_label:true,
      update_y_label:true,
      render_data:true,
      render_selection:true,
      open_images:true,
      render_legend:true,
      update_legend_colors:true,
      update_legend_position:true,
      update_legend_axis:true,
      update_v_label:true,
    });

    self.legend_layer
      .call(
        d3.behavior.drag()
          .on('drag', function(){
            // Make sure mouse is inside svg element
            if( 0 <= d3.event.y && d3.event.y <= self.options.height && 0 <= d3.event.x && d3.event.x <= self.options.width ){
              var theElement = d3.select(this);
              var transx = Number(theElement.attr("data-transx"));
              var transy = Number(theElement.attr("data-transy"));
              transx += d3.event.dx;
              transy += d3.event.dy;
              theElement.attr("data-transx", transx);
              theElement.attr("data-transy", transy);
              theElement.attr('transform', "translate(" + transx + ", " + transy + ")");
            }
          })
          .on("dragstart", function() {
            self.state = "moving";
            d3.event.sourceEvent.stopPropagation(); // silence other listeners
          })
          .on("dragend", function() {
            self.state = "";
            // self._sync_open_images();
            d3.select(this).attr("data-status", "moved");
          })
      )
      ;

    self.element.mousedown(function(e)
    {
      //console.log("#scatterplot mousedown");
      self.start_drag = [e.originalEvent.layerX, e.originalEvent.layerY];
      self.end_drag = null;
    });

    self.element.mousemove(function(e)
    {
      //console.log("#scatterplot mousemove");
      if(self.start_drag) // Mouse is down ...
      {
        if(self.end_drag) // Already dragging ...
        {
          self.end_drag = [e.originalEvent.layerX, e.originalEvent.layerY];

          var width = self.element.width();
          var height = self.element.height();

          self.selection_layer.selectAll(".rubberband")
              .attr("x", Math.min(self.start_drag[0], self.end_drag[0]))
              .attr("y", Math.min(self.start_drag[1], self.end_drag[1]))
              .attr("width", Math.abs(self.start_drag[0] - self.end_drag[0]))
              .attr("height", Math.abs(self.start_drag[1] - self.end_drag[1]))
            ;
        }
        else
        {
          if(Math.abs(e.originalEvent.layerX - self.start_drag[0]) > self.options.drag_threshold || Math.abs(e.originalEvent.layerY - self.start_drag[1]) > self.options.drag_threshold) // Start dragging ...
          {
            self.state = "rubber-band-drag";
            self.end_drag = [e.originalEvent.layerX, e.originalEvent.layerY];
            self.selection_layer.append("rect")
              .attr("class", "rubberband")
              .attr("x", Math.min(self.start_drag[0], self.end_drag[0]))
              .attr("y", Math.min(self.start_drag[1], self.end_drag[1]))
              .attr("width", Math.abs(self.start_drag[0] - self.end_drag[0]))
              .attr("height", Math.abs(self.start_drag[1] - self.end_drag[1]))
              .attr("fill", "rgba(255, 255, 0, 0.3)")
              .attr("stroke", "rgb(255, 255, 0)")
              .attr("linewidth", 2)
              ;
          }
        }
      }
    });

    self.element.mouseup(function(e)
    {
      if(self.state == "resizing" || self.state == "moving")
        return;

      //console.log("#scatterplot mouseup");
      if(!e.ctrlKey)
      {
        self.options.selection = [];
        self.options.filtered_selection = [];
      }

      var x = self.options.x;
      var y = self.options.y;
      var count = x.length;
      var x_coord, y_coord;

      if(self.state == "rubber-band-drag") // Rubber-band selection ...
      {
        self.selection_layer.selectAll(".rubberband").remove();

        if(self.start_drag && self.end_drag) {
          var x1 = Math.min(self.start_drag[0], self.end_drag[0]);
          var x2 = Math.max(self.start_drag[0], self.end_drag[0]);
          var y1 = Math.min(self.start_drag[1], self.end_drag[1]);
          var y2 = Math.max(self.start_drag[1], self.end_drag[1]);

          for(var i = 0; i != count; ++i)
          {
            x_coord = self.x_scale(x[i]);
            y_coord = self.y_scale(y[i]);
            if(x1 <= x_coord && x_coord <= x2 && y1 <= y_coord && y_coord <= y2)
            {
              var index = self.options.selection.indexOf(self.options.indices[i]);
              if(index == -1)
                self.options.selection.push(self.options.indices[i]);
            }
          }
        }
      }
      else // Pick selection ...
      {
        var x1 = e.originalEvent.layerX - self.options.pick_distance;
        var x2 = e.originalEvent.layerX + self.options.pick_distance;
        var y1 = e.originalEvent.layerY - self.options.pick_distance;
        var y2 = e.originalEvent.layerY + self.options.pick_distance;

        for(var i = 0; i != count; ++i)
        {
          x_coord = self.x_scale(x[i]);
          y_coord = self.y_scale(y[i]);
          if(x1 <= x_coord && x_coord <= x2 && y1 <= y_coord && y_coord <= y2)
          {
            // Update the list of selected points ...
            var index = self.options.selection.indexOf(self.options.indices[i]);
            if(index == -1)
            {
              // Selecting a new point.
              self.options.selection.push(self.options.indices[i]);
            }
            else
            {
              // Deselecting an existing point.
              self.options.selection.splice(index, 1);
            }

            break;
          }
        }
      }

      self.start_drag = null;
      self.end_drag = null;
      self.state = "";

      self._filterIndices();
      self.options.selection = self.options.filtered_selection.slice(0);
      self._schedule_update({render_selection:true});
      self.element.trigger("selection-changed", [self.options.selection]);
    });
    self._filterIndices();
  },

  _filterIndices: function()
  {
    var self = this;
    var x = self.options.x;
    var y = self.options.y;
    var indices = self.options.indices;
    var selection = self.options.selection;
    var hidden_simulations = self.options.hidden_simulations;

    var filtered_indices = self._cloneArrayBuffer(indices);

    var filtered_selection = selection.slice(0);
    var length = indices.length;

    // Remove hidden simulations and NaNs and empty strings
    for(var i=length-1; i>=0; i--){
      var hidden = $.inArray(indices[i], hidden_simulations) > -1;

      if(hidden || !self._validateValue(x[i]) || !self._validateValue(y[i])) {
        filtered_indices.splice(i, 1);
        var selectionIndex = $.inArray(indices[i], filtered_selection);
        if( selectionIndex > -1 ) {
          filtered_selection.splice(selectionIndex, 1);
        }
      }
    }

    self.options.filtered_indices = filtered_indices;
    self.options.filtered_selection = filtered_selection;
  },

<<<<<<< HEAD
=======
  // Filters values in place, removing hidden_simulations
  _filterValues: function(source)
  {
    var self = this;
    var hidden_simulations = self.options.hidden_simulations.sort(d3.ascending);
    var length = hidden_simulations.length;

    var filtered = self._cloneArrayBuffer(source);

    for(var i=length-1; i>=0; i--)
    {
      filtered.splice(hidden_simulations[i], 1);
    }

    return filtered;
  },

  // Clones an ArrayBuffer or Array
  _cloneArrayBuffer: function(source)
  {
    if(source.length > 1)
    {
      return Array.apply( [], source );
    }
    else if(source.length == 1)
    {
      return [source[0]];
    }
    return [];
  },

  _createScale: function(string, values, range, reverse)
  {
    if(!string)
    {
      var domain = [d3.min(values), d3.max(values)];
      if(reverse === true)
      {
        domain.reverse();
      }
      return d3.scale.linear()
        .domain(domain)
        .range(range)
        ;
    }
    else
    {
      var uniqueValues = d3.set(values).values().sort();
      if(reverse === true)
      {
        uniqueValues.reverse();
      }
      return d3.scale.ordinal()
        .domain(uniqueValues)
        .rangePoints(range)
        ;
    }
  },

>>>>>>> bad2e3a2
  _validateValue: function(value)
  {
    var self = this;
    if(typeof value == "number" && !isNaN(value))
      return true;
    if(typeof value == "string" && value.trim() != "")
      return true;
    return false;
  },

  _setOption: function(key, value)
  {
    var self = this;

    //console.log("parameter_image.scatterplot._setOption()", key, value);
    self.options[key] = value;

    if(key == "indices")
    {
      self._filterIndices();
      self._schedule_update({update_indices:true, render_selection:true});
    }

    else if(key == "x_label")
    {
      self._schedule_update({update_x_label:true});
    }

    else if(key == "y_label")
    {
      self._schedule_update({update_y_label:true});
    }

    else if(key == "v_label")
    {
      self._schedule_update({update_v_label:true});
    }

    else if(key == "x")
    {
      if(self.options["auto-scale"])
      {
        self.options.filtered_x = self._filterValues(self.options.x);
        self.options.scale_x = self.options.filtered_x;
      }
      else
      {
        self.options.scale_x = self.options.x;
      }
      self._filterIndices();
      self._close_hidden_simulations();
      self._schedule_update({update_x:true, update_leaders:true, render_data:true, render_selection:true});
    }

    else if(key == "y")
    {
      if(self.options["auto-scale"])
      {
        self.options.filtered_y = self._filterValues(self.options.y);
        self.options.scale_y = self.options.filtered_y;
      }
      else
      {
        self.options.scale_y = self.options.y;
      }
      self._filterIndices();
      self._close_hidden_simulations();
      self._schedule_update({update_y:true, update_leaders:true, render_data:true, render_selection:true});
    }

    else if(key == "v")
    {
<<<<<<< HEAD
=======
      if(self.options["auto-scale"])
      {
        self.options.filtered_v = self._filterValues(self.options.v);
        self.options.scale_v = self.options.filtered_v;
      }
      else
      {
        self.options.scale_v = self.options.v;
      }
>>>>>>> bad2e3a2
      self._schedule_update({render_data:true, render_selection:true, update_legend_axis:true});
    }

    else if(key == "images")
    {
    }

    else if(key == "selection")
    {
      self._filterIndices();
      self._schedule_update({render_selection:true});
    }

    else if(key == "colorscale")
    {
      self._schedule_update({render_data:true, render_selection:true});
    }

    else if(key == "width")
    {
      self._schedule_update({update_width:true, update_x_label:true, update_x:true, update_leaders:true, render_data:true, render_selection:true});
    }

    else if(key == "height")
    {
      self._schedule_update({update_height:true, update_y:true, update_y_label:true, update_leaders:true, render_data:true, render_selection:true, update_legend_position:true, update_legend_axis:true, update_v_label:true,});
    }

    else if(key == "border")
    {
      self._schedule_update({update_x:true, update_y:true, update_leaders:true, render_data:true, render_selection:true, update_legend_position:true, update_v_label:true,});
    }

    else if(key == "gradient")
    {
      self._schedule_update({update_legend_colors:true, });
    }

    else if(key == "hidden_simulations")
    {
      self._filterIndices();
      if(self.options["auto-scale"])
      {
        self.options.filtered_x = self._filterValues(self.options.x);
        self.options.filtered_y = self._filterValues(self.options.y);
        self.options.filtered_v = self._filterValues(self.options.v);
        self.options.scale_x = self.options.filtered_x;
        self.options.scale_y = self.options.filtered_y;
        self.options.scale_v = self.options.filtered_v;
      }
      else
      {
        self.options.scale_x = self.options.x;
        self.options.scale_y = self.options.y;
        self.options.scale_v = self.options.v;
      }
      self._schedule_update({update_x:true, update_y:true, update_leaders:true, render_data:true, render_selection:true, update_legend_axis:true});
      self._close_hidden_simulations();
    }

    else if(key == "auto-scale")
    {
      if(self.options["auto-scale"])
      {
        self.options.filtered_x = self._filterValues(self.options.x);
        self.options.filtered_y = self._filterValues(self.options.y);
        self.options.filtered_v = self._filterValues(self.options.v);
        self.options.scale_x = self.options.filtered_x;
        self.options.scale_y = self.options.filtered_y;
        self.options.scale_v = self.options.filtered_v;
      }
      else
      {
        self.options.scale_x = self.options.x;
        self.options.scale_y = self.options.y;
        self.options.scale_v = self.options.v;
      }
      self._schedule_update({update_x:true, update_y:true, update_leaders:true, render_data:true, render_selection:true, update_legend_axis:true});
    }
  },

  update_color_scale_and_v: function(data)
  {
    var self = this;
    self.options.colorscale = data.colorscale;
    self.options.v = data.v;
    if(data.v_string !== undefined)
    {
      self.options.v_string = data.v_string;
    }
    if(self.options["auto-scale"])
    {
      self.options.filtered_v = self._filterValues(self.options.v);
      self.options.scale_v = self.options.filtered_v;
    }
    else
    {
      self.options.scale_v = self.options.v;
    }
    self._schedule_update({render_data:true, render_selection:true, update_legend_axis:true});
  },

  update_color_scale_and_v: function(data)
  {
    var self = this;
    self.options.colorscale = data.colorscale;
    self.options.v = data.v;
    if(data.v_string !== undefined)
    {
      self.options.v_string = data.v_string;
    }
    self._schedule_update({render_data:true, render_selection:true, update_legend_axis:true});
  },

  _schedule_update: function(updates)
  {
    var self = this;

    for(var key in updates)
      self.updates[key] = updates[key];

    if(self.update_timer)
      return;

    self.update_timer = window.setTimeout(function() { self._update(); }, 0);
  },

  _update: function()
  {
    var self = this;

    //console.log("parameter_image.scatterplot._update()", self.updates);
    self.update_timer = null;

    if(self.updates["update_width"])
    {
      self.element.attr("width", self.options.width);
      self.svg.attr("width", self.options.width);
    }

    if(self.updates["update_height"])
    {
      self.element.attr("height", self.options.height);
      self.svg.attr("height", self.options.height);
    }

    if(self.updates["update_indices"])
    {
      self.inverse_indices = {};
      var count = self.options.indices.length;
      for(var i = 0; i != count; ++i)
        self.inverse_indices[self.options.indices[i]] = i;
    }

    if(self.updates["update_x"])
    {
      var total_width = self.element.attr("width");
      var total_height = self.element.attr("height");
      var width = Math.min(self.element.attr("width"), self.element.attr("height"));
      var height = Math.min(self.element.attr("width"), self.element.attr("height"));
      var width_offset = (total_width - width) / 2;
      var height_offset = (total_height - height) / 2;
      var range = [0 + width_offset + self.options.border, total_width - width_offset - self.options.border];

<<<<<<< HEAD
      if(!self.options.x_string)
      {
        self.x_scale = d3.scale.linear()
          .domain([d3.min(self.options.x), d3.max(self.options.x)])
          .range(range)
          ;
      }
      else
      {
        var uniqueValues = d3.set(self.options.x).values().sort();
        self.x_scale = d3.scale.ordinal()
          .domain(uniqueValues)
          .rangePoints(range)
          ;
      }
=======
      self.x_scale = self._createScale(self.options.x_string, self.options.scale_x, range, false);
>>>>>>> bad2e3a2
      
      self.x_axis = d3.svg.axis().scale(self.x_scale).orient("bottom");
      self.x_axis_layer
        .attr("transform", "translate(0," + (total_height - height_offset - self.options.border - 40) + ")")
        .call(self.x_axis)
        ;
    }

    if(self.updates["update_y"])
    {
      var total_width = self.element.attr("width");
      var total_height = self.element.attr("height");
      var width = Math.min(self.element.attr("width"), self.element.attr("height"));
      var height = Math.min(self.element.attr("width"), self.element.attr("height"));
      var width_offset = (total_width - width) / 2
      var height_offset = (total_height - height) / 2
      var range = [total_height - height_offset - self.options.border - 40, 0 + height_offset + self.options.border];
      self.y_axis_offset = 0 + width_offset + self.options.border;

<<<<<<< HEAD
      if(!self.options.y_string)
      {
        self.y_scale = d3.scale.linear()
          .domain([d3.min(self.options.y), d3.max(self.options.y)])
          .range(range);
      }
      else
      {
        var uniqueValues = d3.set(self.options.y).values().sort();
        self.y_scale = d3.scale.ordinal()
          .domain(uniqueValues)
          .rangePoints(range)
          ;
      }
=======
      self.y_scale = self._createScale(self.options.y_string, self.options.scale_y, range, false);
>>>>>>> bad2e3a2

      self.y_axis = d3.svg.axis().scale(self.y_scale).orient("left");
      self.y_axis_layer
        .attr("transform", "translate(" + self.y_axis_offset + ",0)")
        .call(self.y_axis)
        ;
    }

    if(self.updates["update_x_label"])
    {
      var x = self.svg.attr("width") / 2;
      var y = 40;

      self.x_axis_layer.selectAll(".label").remove()
      self.x_axis_layer.append("text")
        .attr("class", "label")
        .attr("x", x)
        .attr("y", y)
        .style("text-anchor", "middle")
        .style("font-weight", "bold")
        .text(self.options.x_label)
        ;
    }

    if(self.updates["update_y_label"])
    {
      self.y_axis_layer.selectAll(".label").remove();

      var y_axis_width = self.y_axis_layer.node().getBBox().width;
      var x = -(y_axis_width+15);
      var y = self.svg.attr("height") / 2;

      self.y_axis_layer.append("text")
        .attr("class", "label")
        .attr("x", x)
        .attr("y", y)
        .attr("transform", "rotate(-90," + x +"," + y + ")")
        .style("text-anchor", "middle")
        .style("font-weight", "bold")
        .text(self.options.y_label)
        ;
    }

    if(self.updates["render_data"])
    {
      var x = self.options.x;
      var y = self.options.y;
      var v = self.options.v;
      var indices = self.options.indices;
      var filtered_indices = self.options.filtered_indices;

      // Draw points ...
      var circle = self.datum_layer.selectAll(".datum")
        .data(filtered_indices, function(d, i){
          return d;
        })
        ;
      circle.exit()
        .remove()
        ;
      circle.enter()
        .append("circle")
        .attr("class", "datum")
        .attr("r", 4)
        .attr("stroke", "black")
        .attr("linewidth", 1)
        .attr("data-index", function(d, i) { return d; })
        .on("mouseover", function(d, i) {
          self._schedule_hover(d);
        })
        .on("mouseout", function(d, i) {
          self._cancel_hover();
        })
        ;
      circle
        .attr("cx", function(d, i) { 
          return self.x_scale( x[d] ); 
        })
        .attr("cy", function(d, i) { return self.y_scale( y[d] ); })
        .attr("fill", function(d, i) {
          var value = v[d];
          if(!self._validateValue(value))
            return $("#color-switcher").colorswitcher("get_null_color");
          else
            return self.options.colorscale(value);
        })
        ;
    }

    if(self.updates["render_selection"])
    {
      var x = self.options.x;
      var y = self.options.y;
      var v = self.options.v;
      var indices = self.options.indices;
      var filtered_selection = self.options.filtered_selection;

      var x_scale = self.x_scale;
      var y_scale = self.y_scale;

      self.selected_layer.selectAll(".selection").remove();

      var circle = self.selected_layer.selectAll(".selection")
        .data(filtered_selection, function(d, i){
          return d;
        })
        ;
      circle.enter()
        .append("circle")
        .attr("class", "selection")
        .attr("r", 8)
        .attr("stroke", "black")
        .attr("linewidth", 1)
        .attr("data-index", function(d, i) {
          return d;
        })
        .on("mouseover", function(d, i) {
          self._schedule_hover(d);
        })
        .on("mouseout", function(d, i) {
          self._cancel_hover();
        })
        ;
      circle
        .attr("cx", function(d, i) {
          return x_scale( x[d] );
        })
        .attr("cy", function(d, i) {
          return y_scale( y[d] );
        })
        .attr("fill", function(d, i) {
          var value = v[d];
          if(!self._validateValue(value))
            return $("#color-switcher").colorswitcher("get_null_color");
          else
            return self.options.colorscale(value);
        })
        ;
    }

    // Used to open an initial list of images at startup only
    if(self.updates["open_images"])
    {
      // This is just a convenience for testing - in practice, these parameters should always be part of the open image specification.
      self.options.open_images.forEach(function(image)
      {
        if(image.uri === undefined)
          image.uri = self.options.images[image.index];
        if(image.width === undefined)
          image.width = 200;
        if(image.height === undefined)
          image.height = 200;
      });

      // Transform the list of initial images so we can pass them to _open_images()
      var width = Number(self.svg.attr("width"));
      var height = Number(self.svg.attr("height"));

      var images = [];
      self.options.open_images.forEach(function(image, index)
      {
        images.push({
          index : image.index,
          uri : image.uri.trim(),
          image_class : "open-image",
          x : width * image.relx,
          y : height * image.rely,
          width : image.width,
          height : image.height,
          target_x : self.x_scale(self.options.x[image.index]),
          target_y : self.y_scale(self.options.y[image.index]),
          });
      });
      self._open_images(images);
    }

    // Update leader targets anytime we resize or change our axes ...
    if(self.updates["update_leaders"])
    {
      $(".open-image").each(function(index, frame)
      {
        var frame = $(frame);
        var image_index = Number(frame.attr("data-index"));
        frame.find(".leader")
          .attr("x2", self.x_scale(self.options.x[image_index])-Number(frame.attr("data-transx")) )
          .attr("y2", self.y_scale(self.options.y[image_index])-Number(frame.attr("data-transy")) )
          .attr("data-targetx", self.x_scale(self.options.x[image_index]))
          .attr("data-targety", self.y_scale(self.options.y[image_index]))
          ;
      });
    }

    if(self.updates["render_legend"])
    {
      var gradient = self.legend_layer.append("defs").append("linearGradient");
      gradient.attr("id", "color-gradient")
        .attr("x1", "0%").attr("y1", "0%")
        .attr("x2", "0%").attr("y2", "100%")
        ;

      var colorbar = self.legend_layer.append("rect")
        .classed("color", true)
        .attr("width", 10)
        .attr("height", 200)
        .attr("x", 0)
        .attr("y", 0)
        .style("fill", "url(#color-gradient)")
        ;
    }

    if(self.updates["update_legend_colors"])
    {
      var gradient = self.legend_layer.select("#color-gradient");
      var stop = gradient.selectAll("stop").data(self.options.gradient);
      stop.exit().remove();
      stop.enter().append("stop");
      stop
        .attr("offset", function(d) { return d.offset + "%"; })
        .attr("stop-color", function(d) { return d.color; })
        ;
    }

    if(self.updates["update_legend_position"])
    {
      var total_width = Number(self.element.attr("width"));
      var total_height = Number(self.element.attr("height"));
      var width = Math.min(self.element.attr("width"), self.element.attr("height"));
      var height = Math.min(self.element.attr("width"), self.element.attr("height"));
      var rectHeight = parseInt((height - self.options.border - 40)/2);
      var datum_layer_width = self.datum_layer.node().getBBox().width;
      var width_offset = (total_width + datum_layer_width) / 2;
      var y_axis_layer_width = self.y_axis_layer.node().getBBox().width;

      if( self.legend_layer.attr("data-status") != "moved" )
      {
        var transx = parseInt(y_axis_layer_width + 10 + width_offset);
        var transy = parseInt((total_height/2)-(rectHeight/2));
         self.legend_layer
          .attr("transform", "translate(" + transx + "," + transy + ")")
          .attr("data-transx", transx)
          .attr("data-transy", transy)
          ;
      }

      self.legend_layer.select("rect.color")
        .attr("height", rectHeight)
        ;
    }

    if(self.updates["update_legend_axis"])
    {
      var range = [0, parseInt(self.legend_layer.select("rect.color").attr("height"))];

<<<<<<< HEAD
      if(!self.options.v_string)
      {
        self.legend_scale = d3.scale.linear()
          .domain([d3.max(self.options.v), d3.min(self.options.v)])
          .range(range)
          ;
      }
      else
      {
        var uniqueValues = d3.set(self.options.v).values().sort().reverse();
        self.legend_scale = d3.scale.ordinal()
          .domain(uniqueValues)
          .rangePoints(range)
          ;
      }
=======
      // Temporarily disabling legend auto-scaling
      //self.legend_scale = self._createScale(self.options.v_string, self.options.scale_v, range, true);
      self.legend_scale = self._createScale(self.options.v_string, self.options.v, range, true);
>>>>>>> bad2e3a2

      self.legend_axis = d3.svg.axis().scale(self.legend_scale).orient("right");
      self.legend_axis_layer
        .attr("transform", "translate(" + (parseInt(self.legend_layer.select("rect.color").attr("width")) + 1) + ",0)")
        .call(self.legend_axis)
        ;
    }

    if(self.updates["update_v_label"])
    {
      console.log("updating v label.");
      self.legend_layer.selectAll(".label").remove();

      var rectHeight = parseInt(self.legend_layer.select("rect.color").attr("height"));
      var x = -15;
      var y = rectHeight/2;

      self.legend_layer.append("text")
        .attr("class", "label")
        .attr("x", x)
        .attr("y", y)
        .attr("transform", "rotate(-90," + x +"," + y + ")")
        .style("text-anchor", "middle")
        .style("font-weight", "bold")
        .text(self.options.v_label)
        ;
    }

    self.updates = {}
  },

  _sync_open_images: function()
  {
    var self = this;

    // Get the scatterplot width so we can convert absolute to relative coordinates.
    var width = Number(self.svg.attr("width"));
    var height = Number(self.svg.attr("height"));
    var open_images = [];
    $(".open-image").each(function(index, frame)
    {
      var frame = $(frame);
      var image = frame.find("image.image");
      open_images.push({
        index : Number(frame.attr("data-index")),
        uri : frame.attr("data-uri"),
        relx : Number(frame.attr("data-transx")) / width,
        rely : Number(frame.attr("data-transy")) / height,
        width : Number(image.attr("width")),
        height : Number(image.attr("height")),
        });
    });
    self.element.trigger("open-images-changed", [open_images]);
  },

  _open_images: function(images)
  {
    var self = this;

    // If the list of images is empty, we're done.
    if(images.length == 0)
      return;

    var image = images[0];

    // Don't open images for hidden simulations
    if($.inArray(image.index, self.options.hidden_simulations) != -1) {
      self._open_images(images.slice(1));
      return;
    }

    // // Don't open image if it's already open
    // if($(".open-image[data-uri='" + image.uri + "']").size() > 0) {
    //   self._open_images(images.slice(1));
    //   return;
    // }

    // If image is hover and we are no longer loading this image, we're done.
    if( image.image_class == "hover-image" &&
        self.opening_image != image.index
      )
    {
      return;
    }

    // Create scaffolding and status indicator if we already don't have one
    if( self.image_layer.select("g." + image.image_class + "[data-uri='" + image.uri + "']").empty() ){

      // Define a default size for every image.
      if(image.width === undefined)
        image.width = 200;
      if(image.height === undefined)
        image.height = 200;

      // Define a default position for every image.
      if(image.x === undefined)
      {
        // We force the image to the left or right side of the screen, based on the target point position.
        var width = self.svg.attr("width");
        var range = self.x_scale.range();
        var relx = (self.x_scale(self.options.x[image.index]) - range[0]) / (range[1] - range[0]);

        if(relx < 0.5)
          image.x = parseInt(relx * range[0]);
        else
          image.x = parseInt(width - ((width - range[1]) * (1.0 - relx)) - image.width);
      }
      if(image.y === undefined)
      {
        var height = self.svg.attr("height");
        var target_y = self.y_scale(self.options.y[image.index]);
        image.y = parseInt((target_y / height) * (height - image.height));
      }

      // Tag associated point with class
      self.datum_layer.selectAll("circle[data-index='" + image.index + "']")
        .classed("openHover", true)
        ;

      var frame = self.image_layer.append("g")
        .attr("data-uri", image.uri)
        .attr("data-transx", image.x)
        .attr("data-transy", image.y)
        .attr('transform', "translate(" + image.x + ", " + image.y + ")")
        .attr("class", image.image_class + " image-frame")
        .attr("data-index", image.index)
        .attr("data-uri", image.uri)
        .call(
          d3.behavior.drag()
            .on('drag', function(){
              //console.log("frame drag");
              // Make sure mouse is inside svg element
              if( 0 <= d3.event.y && d3.event.y <= self.options.height && 0 <= d3.event.x && d3.event.x <= self.options.width ){
                var theElement = d3.select(this);
                var transx = Number(theElement.attr("data-transx"));
                var transy = Number(theElement.attr("data-transy"));
                transx += d3.event.dx;
                transy += d3.event.dy;
                theElement.attr("data-transx", transx);
                theElement.attr("data-transy", transy);
                theElement.attr('transform', "translate(" + transx + ", " + transy + ")");

                var leader = theElement.select(".leader");
                leader.attr("x2", Number(leader.attr("data-targetx")) - transx);
                leader.attr("y2", Number(leader.attr("data-targety")) - transy);
              }
            })
            .on("dragstart", function() {
              //console.log("frame dragstart");
              self.state = "moving";
              // Verify source event target
              var sourceEventTarget = d3.select(d3.event.sourceEvent.target);
              if(sourceEventTarget.classed("outline") || sourceEventTarget.classed("image"))
              {
                d3.event.sourceEvent.stopPropagation(); // silence other listeners
                // Reset tracking of hover image if we are starting to drag a hover image
                var frame = d3.select(this);
                if(frame.classed("hover-image"))
                {
                  self.opening_image = null;
                  if(self.close_hover_timer)
                  {
                    window.clearTimeout(self.close_hover_timer);
                    self.close_hover_timer = null;
                  }
                  frame.classed("hover-image", false).classed("open-image", true);
                  image.image_class = "open-image";
                  // Remove openHover class tag from any points that might have it
                  self.datum_layer.selectAll("circle.openHover")
                    .classed("openHover", false)
                    ;
                }
              }
            })
            .on("dragend", function() {
              //console.log("frame dragend");
              self.state = "";
              self._sync_open_images();
            })
        )
        .on("mousedown", function(){
          //console.log("frame mousedown");
          //d3.event.stopPropagation();
          // Verify that click is on image, not something else like the close button
          if(d3.event.target.classList.contains("image"))
          {
            // Move this image to the top of the Z order ...
            $(d3.event.target.parentNode).detach().appendTo(self.image_layer.node());
          }
        })
        .on("mouseup", function(){
          //console.log("frame mouseup");
          //d3.event.stopPropagation();
        })
        ;

      // Create the leader line ...
      if("target_x" in image && "target_y" in image)
      {
        frame.append("line")
          .attr("class", "leader")
          .attr("x1", (image.width / 2))
          .attr("y1", (image.height / 2))
          .attr("x2", image.target_x - Number(frame.attr("data-transx")))
          .attr("y2", image.target_y - Number(frame.attr("data-transy")))
          .attr("data-targetx", image.target_x)
          .attr("data-targety", image.target_y)
          .style("stroke", "black")
          .style("stroke-width", 1.0)
          ;
      }

      // Create an outline ...
      var outline = frame.append("rect")
        .attr("class", "outline")
        .attr("x", 0)
        .attr("y", 0)
        .attr("width", image.width + 1)
        .attr("height", image.height + 1)
        .style("stroke", "black")
        .style("stroke-width", "1px")
        .style("fill", "white")
        ;

      // // Create the loading image ...
      // var timeout_image = frame.append("image")
      //   .attr("class", "loading-image")
      //   .attr("xlink:href", "/css/ajax-loader.gif")
      //   .attr("x", (image.width / 2)-16)
      //   .attr("y", (image.height / 2)-16)
      //   .attr("width", 32)
      //   .attr("height", 32)
      //   ;

      // Schedule timeout for hover
      self.close_hover_timer = window.setTimeout(function() {self._hover_timeout(image.index, 0);}, 1000);
    }

    // If the image is already in the cache, display it.
    if(image.uri in self.image_cache)
    {
      console.log("Displaying image " + image.uri + " from cache");
      var url_creator = window.URL || window.webkitURL;
      var image_url = url_creator.createObjectURL(self.image_cache[image.uri]);

      // Define a default size for every image.
      if(image.width === undefined)
        image.width = 200;
      if(image.height === undefined)
        image.height = 200;

      // Define a default position for every image.
      if(image.x === undefined)
      {
        // We force the image to the left or right side of the screen, based on the target point position.
        var width = self.svg.attr("width");
        var range = self.x_scale.range();
        var relx = (self.x_scale(self.options.x[image.index]) - range[0]) / (range[1] - range[0]);

        if(relx < 0.5)
          image.x = relx * range[0];
        else
          image.x = width - ((width - range[1]) * (1.0 - relx)) - image.width;
      }
      if(image.y === undefined)
      {
        var height = self.svg.attr("height");
        var target_y = self.y_scale(self.options.y[image.index]);
        image.y = (target_y / height) * (height - image.height);
      }

      var frame = self.image_layer.select("g." + image.image_class + "[data-uri='" + image.uri + "']");

      // Create the image ...
      var svgImage = frame.append("image")
        .attr("class", "image")
        .attr("xlink:href", image_url)
        .attr("x", 0.5)
        .attr("y", 0.5)
        .attr("width", image.width)
        .attr("height", image.height)
        .attr("data-ratio", image.width / image.height)
        ;

      // Create a resize handle
      var resize_handle = frame.append("g")
        .attr("class", "resize-handle")
        .attr('transform', "translate(" + (image.width-9) + ", " + (image.height-9) + ")")
        .call(
          d3.behavior.drag()
            .on('drag', function(){
              //console.log("resize drag");
              // Make sure mouse is inside svg element
              if( 0 <= d3.event.y && d3.event.y <= self.options.height && 0 <= d3.event.x && d3.event.x <= self.options.width ){
                var frame = d3.select(this.parentNode);
                var theImage = frame.select("image.image");
                var width = Number(theImage.attr("width"));
                var height = Number(theImage.attr("height"));
                var theRectangle = frame.select("rect.outline");
                var theHandle = d3.select(this);
                var theLine = frame.select("line.leader");
                var thePin = frame.select('.pin-button');
                var ratio = Number(theImage.attr("data-ratio"));
                var newWidth, newHeight;
                var x = d3.event.x;
                var y = d3.event.y;
                var min = 50;
                if(x < min)
                  x = min;
                if(y < min)
                  y = min;
                newWidth = x;
                newHeight = newWidth / ratio;
                if(newHeight > y) {
                  newHeight = y;
                  newWidth = newHeight * ratio;
                }
                theImage.attr("width", newWidth);
                theImage.attr("height", newHeight);
                theRectangle.attr("width", newWidth+1);
                theRectangle.attr("height", newHeight+1);
                theHandle.attr('transform', "translate(" + (newWidth-9) + ", " + (newHeight-9) + ")");
                thePin.attr('transform',  'translate(' + (newWidth-20) + ',0)');
                theLine.attr("x1", (newWidth / 2));
                theLine.attr("y1", (newHeight / 2));

              }
            })
            .on("dragstart", function() {
              //console.log("resize dragstart");
              self.state = "resizing";
              d3.selectAll([this.parentNode, d3.select("#scatterplot").node()]).classed("resizing", true);
              d3.event.sourceEvent.stopPropagation(); // silence other listeners
              // Reset tracking of hover image if we are starting to drag a hover image
              var frame = d3.select(this.parentNode);
              if(frame.classed("hover-image"))
              {
                self.opening_image = null;
                if(self.close_hover_timer)
                {
                  window.clearTimeout(self.close_hover_timer);
                  self.close_hover_timer = null;
                }
                frame.classed("hover-image", false).classed("open-image", true);
                image.image_class = "open-image";

                // Remove openHover class tag from any points that might have it
                self.datum_layer.selectAll("circle.openHover")
                  .classed("openHover", false)
                  ;
              }
            })
            .on("dragend", function() {
              //console.log("resize dragend");
              d3.selectAll([this.parentNode, d3.select("#scatterplot").node()]).classed("resizing", false);
              self.state = "";
              self._sync_open_images();
            })
        )
        .on("mousedown", function(){
          //console.log("resize mousedown");
          //d3.event.stopPropagation(); // silence other listeners
        })
        .on("mouseup", function(){
          //console.log("resize mouseup");
          //d3.event.stopPropagation(); // silence other listeners
        })
        ;

      resize_handle.append("path")
        .attr("d", "M0,8 L8,0 M4,8 L8,4")
        .style("stroke", "#878787")
        .style("stroke-width", 1)
        .style("pointer-events", "none")
        ;

      resize_handle.append("rect")
        .attr("class", "resize-handle-mousetarget")
        .attr("width", 10)
        .attr("height", 10)
        .attr("fill", "transparent")
        ;

      // Create a close button ...
      var close_button = frame.append("g")
        .attr("class", "close-button");
      close_button.append("rect")
        .attr("x", 5)
        .attr("y", 5)
        .attr("width", 16)
        .attr("height", 16)
        .attr("rx", 2)
        .attr("ry", 2)
        .style("fill", "rgba(0%,0%,0%,0.2)")
        .on("mousedown", function(){
          //console.log("close button mousedown");
          d3.event.stopPropagation(); // silence other listeners
        })
        .on("mouseup", function(){
          //console.log("close button mouseup");
          d3.event.stopPropagation(); // silence other listeners
        })
        .on("click", function()
        {
          //console.log("close button click");
          d3.event.stopPropagation(); // silence other listeners
          var frame = d3.select(d3.event.target.parentNode.parentNode);
          frame.remove();
          self._sync_open_images();
        })
        ;

      close_button.append("path")
        .attr("d", "M" + (8) + " " + (8) + " l10 10 m0 -10 l-10 10")
        .style("stroke", "rgba(100%,100%,100%, 0.8)")
        .style("stroke-width", 3)
        .style("pointer-events", "none")
        ;

      // Create a pin button ...
      var pin_button = frame.append("g")
        .attr('class', 'pin-button')
        .attr('transform', "translate(" + (image.width-20) + ",0)");

      pin_button.append("image")
        .attr("class", "pin-icon")
        .attr("x", 2)
        .attr("y", 2)
        .attr("width", 16)
        .attr("height", 16)
        .attr("xlink:href", "/css/pin.png")
        .on("mousedown", function(){
          //console.log("pin button mousedown");
          d3.event.stopPropagation(); // silence other listeners
        })
        .on("mouseup", function(){
          //console.log("pin button mouseup");
          d3.event.stopPropagation(); // silence other listeners
        })
        .on("click", function()
        {
          d3.event.stopPropagation(); // silence other listeners
          // Reset tracking of hover image
          self.opening_image = null;
          if(self.close_hover_timer)
          {
            window.clearTimeout(self.close_hover_timer);
            self.close_hover_timer = null;
          }

          // Remove openHover class tag from any points that might have it
          self.datum_layer.selectAll("circle.openHover")
            .classed("openHover", false)
            ;

          var frame = d3.select(d3.event.target.parentNode.parentNode);
          var theImage = frame.select("image.image");
          var theRectangle = frame.select("rect.outline");
          var theHandle = frame.select("g.resize-handle");
          var theLine = frame.select("line.leader");
          var thePin = frame.select('.pin-button');
          frame.classed("hover-image", false)
            .classed("open-image", true)
            ;

          // Adjust image position
          var imageHeight = 200;
          var imageWidth = 200;

          var width = self.svg.attr("width");
          var range = self.x_scale.range();
          var relx = (self.x_scale(self.options.x[image.index]) - range[0]) / (range[1] - range[0]);
          var x, y;

          if(relx < 0.5)
            x = relx * range[0];
          else
            x = width - ((width - range[1]) * (1.0 - relx)) - imageWidth;

          var height = self.svg.attr("height");
          var target_y = self.y_scale(self.options.y[image.index]);
          y = (target_y / height) * (height - imageHeight);

          frame
            .attr("data-transx", x)
            .attr("data-transy", y)
            .attr('transform', "translate(" + x + ", " + y + ")")
            ;

          // Adjust image size
          theImage.attr("width", imageWidth);
          theImage.attr("height", imageHeight);
          theRectangle.attr("width", imageWidth+1);
          theRectangle.attr("height", imageHeight+1);
          theHandle.attr('transform', "translate(" + (imageWidth-9) + ", " + (imageHeight-9) + ")");
          thePin.attr('transform', 'translate(' + (imageWidth-20) + ',0)');

          // Adjust line
          theLine
            .attr("x1", (imageWidth / 2))
            .attr("y1", (imageHeight / 2))
            .attr("x2", image.target_x - Number(frame.attr("data-transx")))
            .attr("y2", image.target_y - Number(frame.attr("data-transy")))
            ;

          self._sync_open_images();
        })
        ;

      if(!image.no_sync)
        self._sync_open_images();
      self._open_images(images.slice(1));
      return;
    }

    // If we don't have a session for the image hostname, create one.
    var parser = document.createElement("a");
    parser.href = image.uri.substr(0, 5) == "file:" ? image.uri.substr(5) : image.uri;
    if(!(parser.hostname in self.session_cache))
    {
      self._open_session(images);
      return;
    }

    // Retrieve the image.
    console.log("Loading image " + image.uri + " from server");
    var xhr = new XMLHttpRequest();
    xhr.image = image;
    xhr.open("GET", self.options.server_root + "remotes/" + self.session_cache[parser.hostname] + "/file" + parser.pathname, true);
    xhr.responseType = "arraybuffer";
    xhr.onload = function(e)
    {
      // If we get 404, the remote session no longer exists because it timed-out.
      // If we get 500, there was an internal error communicating to the remote host.
      // Either way, delete the cached session and create a new one.
      if(this.status == 404 || this.status == 500)
      {
        delete self.session_cache[parser.hostname];
        self._open_session(images);
        return;
      }
      // If we get 400, it means that the session is good and we're
      // communicating with the remote host, but something else went wrong
      // (probably file permissions issues).
      if(this.status == 400)
      {
	      console.log(this);
        window.alert("Couldn't load image " + this.image.uri + ": " + this.statusText);
        return;
      }

      // We received the image, so put it in the cache and start-over.
      var array_buffer_view = new Uint8Array(this.response);
      var blob = new Blob([array_buffer_view], {type:"image/jpeg"});
      self.image_cache[image.uri] = blob;
      // Adding lag for testing purposed. This should not exist in production.
      // setTimeout(function(){
      self._open_images(images);
      return;
      // }, 5000);
    }
    xhr.send();
  },

  _close_hidden_simulations: function()
  {
    var self = this;
    $("g.image-frame")
      .filter(function(){
        return $.inArray($(this).data("index"), self.options.filtered_indices) == -1
      })
      .remove()
      ;
  },

  _open_session: function(images)
  {
    var self = this;

    if(images.length == 0)
      return;
    var image = images[0];

    var parser = document.createElement("a");
    parser.href = image.uri.substr(0, 5) == "file:" ? image.uri.substr(5) : image.uri;

    $("#remote-hostname").text("Login to retrieve " + parser.pathname + " from " + parser.hostname);
    $("#remote-error").text(image.last_error).css("display", image.last_error ? "block" : "none");
    self.login.dialog(
    {
      buttons:
      {
        "Login": function()
        {
          $.ajax(
          {
            async : true,
            type : "POST",
            url : self.options.server_root + "remotes",
            contentType : "application/json",
            data : $.toJSON({"hostname":parser.hostname, "username":$("#remote-username").val(), "password":$("#remote-password").val()}),
            processData : false,
            success : function(result)
            {
              self.session_cache[parser.hostname] = result.sid;
              self.login.dialog("close");
              self._open_images(images);
            },
            error : function(request, status, reason_phrase)
            {
              image.last_error = "Error opening remote session: " + reason_phrase;
              self.login.dialog("close");
              self._open_session(images);
            }
          });
        },
        Cancel: function()
        {
          $(this).dialog("close");
        }
      },
    });
    self.login.dialog("open");
  },

  _schedule_hover: function(image_index)
  {
    var self = this;

    // Disable hovering whenever anything else is going on ...
    if(self.state != "")
      return;

    // Disable hovering when there are no image columns
    if(self.options.images == null || self.options.images.length == 0)
      return;

    // Disable hovering when there is no uri
    if(self.options.images[self.options.indices[image_index]].trim() == "")
      return;

    // // Disable hovering on points that already have open imges ...
    // var uri = self.options.images[self.options.indices[image_index]];
    // if($(".open-image[data-uri='" + uri + "']").size() != 0)
    //   return;

    // Cancel any pending hover ...
    self._cancel_hover();

    // Start the timer for the new hover ...
    self.hover_timer = window.setTimeout(function() { self._open_hover(image_index); }, 250);
  },

  _cancel_hover: function()
  {
    var self = this;
    if(self.hover_timer)
    {
      window.clearTimeout(self.hover_timer);
      self.hover_timer = null;
    }
  },

  _open_hover: function(image_index)
  {
    var self = this;

    // Verify that we don't already have an open hover for the associated point
    if( self.datum_layer.select("circle.openHover[data-index='" + image_index + "']").empty() )
    {
      self._close_hover();
      self.opening_image = image_index;

      var width = self.svg.attr("width");
      var height = self.svg.attr("height");
      var hover_width = Math.min(width, height) * 0.85;
      var hover_height = Math.min(width, height) * 0.85;

      self._open_images([{
        index : self.options.indices[image_index],
        uri : self.options.images[self.options.indices[image_index]].trim(),
        image_class : "hover-image",
        x : self.x_scale(self.options.x[image_index]) + 10,
        y : Math.min(self.y_scale(self.options.y[image_index]) + 10, self.svg.attr("height") - hover_height - self.options.border - 10),
        width : hover_width,
        height : hover_height,
        target_x : self.x_scale(self.options.x[image_index]),
        target_y : self.y_scale(self.options.y[image_index]),
        no_sync : true,
        }]);

      // self.close_hover_timer = window.setTimeout(function() {self._hover_timeout(image_index, 0);}, 1000);
    }
  },

  _hover_timeout: function(image_index, time)
  {
    var self = this;
    var checkInterval = 50;
    var cutoff = 1000;

    if(time > cutoff)
    {
      self._close_hover();
      return;
    }
    else if(self._is_hovering(image_index))
    {
      self.close_hover_timer = window.setTimeout(function(){self._hover_timeout(image_index, 0);}, checkInterval);
    }
    else
    {
      self.close_hover_timer = window.setTimeout(function(){self._hover_timeout(image_index, time+checkInterval);}, checkInterval);
    }
  },

  _is_hovering: function(image_index)
  {
    var self = this;
    var hoverEmpty = self.image_layer.selectAll(".hover-image[data-index='" + image_index + "']:hover").empty();
    var circleEmpty = self.datum_layer.selectAll("circle[data-index='" + image_index + "']:hover").empty();
    var selectedCircleEmpty = self.selected_layer.selectAll("circle[data-index='" + image_index + "']:hover").empty();

    return !(hoverEmpty && circleEmpty && selectedCircleEmpty);
  },

  _close_hover: function()
  {
    var self = this;

    self.opening_image = null;

    if(self.close_hover_timer)
    {
      window.clearTimeout(self.close_hover_timer);
      self.close_hover_timer = null;
    }

    // Cancel any pending hover ...
    self._cancel_hover();

    // Close any current hover images ...
    self.image_layer.selectAll(".hover-image").remove();

    // Remove openHover class tag from any points that might have it
    self.datum_layer.selectAll("circle.openHover")
      .classed("openHover", false)
      ;
  },
});<|MERGE_RESOLUTION|>--- conflicted
+++ resolved
@@ -312,8 +312,6 @@
     self.options.filtered_selection = filtered_selection;
   },
 
-<<<<<<< HEAD
-=======
   // Filters values in place, removing hidden_simulations
   _filterValues: function(source)
   {
@@ -373,7 +371,6 @@
     }
   },
 
->>>>>>> bad2e3a2
   _validateValue: function(value)
   {
     var self = this;
@@ -446,8 +443,6 @@
 
     else if(key == "v")
     {
-<<<<<<< HEAD
-=======
       if(self.options["auto-scale"])
       {
         self.options.filtered_v = self._filterValues(self.options.v);
@@ -457,7 +452,6 @@
       {
         self.options.scale_v = self.options.v;
       }
->>>>>>> bad2e3a2
       self._schedule_update({render_data:true, render_selection:true, update_legend_axis:true});
     }
 
@@ -556,18 +550,6 @@
     else
     {
       self.options.scale_v = self.options.v;
-    }
-    self._schedule_update({render_data:true, render_selection:true, update_legend_axis:true});
-  },
-
-  update_color_scale_and_v: function(data)
-  {
-    var self = this;
-    self.options.colorscale = data.colorscale;
-    self.options.v = data.v;
-    if(data.v_string !== undefined)
-    {
-      self.options.v_string = data.v_string;
     }
     self._schedule_update({render_data:true, render_selection:true, update_legend_axis:true});
   },
@@ -622,25 +604,7 @@
       var height_offset = (total_height - height) / 2;
       var range = [0 + width_offset + self.options.border, total_width - width_offset - self.options.border];
 
-<<<<<<< HEAD
-      if(!self.options.x_string)
-      {
-        self.x_scale = d3.scale.linear()
-          .domain([d3.min(self.options.x), d3.max(self.options.x)])
-          .range(range)
-          ;
-      }
-      else
-      {
-        var uniqueValues = d3.set(self.options.x).values().sort();
-        self.x_scale = d3.scale.ordinal()
-          .domain(uniqueValues)
-          .rangePoints(range)
-          ;
-      }
-=======
       self.x_scale = self._createScale(self.options.x_string, self.options.scale_x, range, false);
->>>>>>> bad2e3a2
       
       self.x_axis = d3.svg.axis().scale(self.x_scale).orient("bottom");
       self.x_axis_layer
@@ -660,24 +624,7 @@
       var range = [total_height - height_offset - self.options.border - 40, 0 + height_offset + self.options.border];
       self.y_axis_offset = 0 + width_offset + self.options.border;
 
-<<<<<<< HEAD
-      if(!self.options.y_string)
-      {
-        self.y_scale = d3.scale.linear()
-          .domain([d3.min(self.options.y), d3.max(self.options.y)])
-          .range(range);
-      }
-      else
-      {
-        var uniqueValues = d3.set(self.options.y).values().sort();
-        self.y_scale = d3.scale.ordinal()
-          .domain(uniqueValues)
-          .rangePoints(range)
-          ;
-      }
-=======
       self.y_scale = self._createScale(self.options.y_string, self.options.scale_y, range, false);
->>>>>>> bad2e3a2
 
       self.y_axis = d3.svg.axis().scale(self.y_scale).orient("left");
       self.y_axis_layer
@@ -931,27 +878,9 @@
     {
       var range = [0, parseInt(self.legend_layer.select("rect.color").attr("height"))];
 
-<<<<<<< HEAD
-      if(!self.options.v_string)
-      {
-        self.legend_scale = d3.scale.linear()
-          .domain([d3.max(self.options.v), d3.min(self.options.v)])
-          .range(range)
-          ;
-      }
-      else
-      {
-        var uniqueValues = d3.set(self.options.v).values().sort().reverse();
-        self.legend_scale = d3.scale.ordinal()
-          .domain(uniqueValues)
-          .rangePoints(range)
-          ;
-      }
-=======
       // Temporarily disabling legend auto-scaling
       //self.legend_scale = self._createScale(self.options.v_string, self.options.scale_v, range, true);
       self.legend_scale = self._createScale(self.options.v_string, self.options.v, range, true);
->>>>>>> bad2e3a2
 
       self.legend_axis = d3.svg.axis().scale(self.legend_scale).orient("right");
       self.legend_axis_layer
