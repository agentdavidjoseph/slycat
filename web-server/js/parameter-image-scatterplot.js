/*
Copyright 2013, Sandia Corporation. Under the terms of Contract
DE-AC04-94AL85000 with Sandia Corporation, the U.S. Government retains certain
rights in this software.
*/

//////////////////////////////////////////////////////////////////////////////////
// d3js.org scatterplot visualization, for use with the parameter-image model.


$.widget("parameter_image.scatterplot",
{
  options:
  {
    width : 300,
    height : 300,
    pick_distance : 3,
    drag_threshold : 3,
    indices : [],
    x_label : "X Label",
    y_label : "Y Label",
    v_label : "V Label",
    x : [],
    y : [],
    v : [],
    images : [],
    selection : [],
    color : d3.scale.linear().domain([-1, 0, 1]).range(["blue", "white", "red"]),
    border : 25,
    server_root : "",
    open_images : [],
    gradient : null,
    hidden_simulations : [],
    filtered_indices : [],
    filtered_selection : [],
  },

  _create: function()
  {
    var self = this;

    self.hover_timer = null;
    self.close_hover_timer = null;

    self.opening_image = null;
    self.state = "";
    self.start_drag = null;
    self.current_drag = null;
    self.end_drag = null;

    // Setup the login dialog ...
    self.login = $("<div title='Remote Login'><p id='remote-error'><p id='remote-hostname'><form><fieldset><label for='remote-username'>Username</label><input id='remote-username' type='text'/><label for='remote-password'>Password</label><input id='remote-password' type='password'/></fieldset></form></p></div>");
    self.login.appendTo(self.element);
    self.login.dialog(
    {
      autoOpen: false,
      width: 700,
      height: 300,
      modal: true,
      close: function()
      {
        $("#remote-password").val("");
      }
    });

    // Setup the scatterplot ...
    self.svg = d3.select(self.element.get(0)).append("svg");
    self.x_axis_layer = self.svg.append("g").attr("class", "x-axis");
    self.y_axis_layer = self.svg.append("g").attr("class", "y-axis");
    self.legend_layer = self.svg.append("g").attr("class", "legend");
    self.legend_axis_layer = self.legend_layer.append("g").attr("class", "legend-axis");
    self.datum_layer = self.svg.append("g").attr("class", "datum-layer");
    self.selected_layer = self.svg.append("g");
    self.selection_layer = self.svg.append("g");
    self.image_layer = self.svg.append("g");

    self.session_cache = {};
    self.image_cache = {};

    self.updates = {};
    self.update_timer = null;
    self._schedule_update({
      update_indices:true,
      update_width:true,
      update_height:true,
      update_x:true,
      update_y:true,
      update_x_label:true,
      update_y_label:true,
      update_color_domain:true,
      render_data:true,
      render_selection:true,
      open_images:true,
      render_legend:true,
      update_legend_colors:true,
      update_legend_position:true,
      update_legend_axis:true,
      update_v_label:true,
    });

    self.legend_layer
      .call(
        d3.behavior.drag()
          .on('drag', function(){
            // Make sure mouse is inside svg element
            if( 0 <= d3.event.y && d3.event.y <= self.options.height && 0 <= d3.event.x && d3.event.x <= self.options.width ){
              var theElement = d3.select(this);
              var transx = Number(theElement.attr("data-transx"));
              var transy = Number(theElement.attr("data-transy"));
              transx += d3.event.dx;
              transy += d3.event.dy;
              theElement.attr("data-transx", transx);
              theElement.attr("data-transy", transy);
              theElement.attr('transform', "translate(" + transx + ", " + transy + ")");
            }
          })
          .on("dragstart", function() {
            self.state = "moving";
            d3.event.sourceEvent.stopPropagation(); // silence other listeners
          })
          .on("dragend", function() {
            self.state = "";
            // self._sync_open_images();
            d3.select(this).attr("data-status", "moved");
          })
      )
      ;

    self.element.mousedown(function(e)
    {
      //console.log("#scatterplot mousedown");
      self.start_drag = [e.originalEvent.layerX, e.originalEvent.layerY];
      self.end_drag = null;
    });

    self.element.mousemove(function(e)
    {
      //console.log("#scatterplot mousemove");
      if(self.start_drag) // Mouse is down ...
      {
        if(self.end_drag) // Already dragging ...
        {
          self.end_drag = [e.originalEvent.layerX, e.originalEvent.layerY];

          var width = self.element.width();
          var height = self.element.height();

          self.selection_layer.selectAll(".rubberband")
              .attr("x", Math.min(self.start_drag[0], self.end_drag[0]))
              .attr("y", Math.min(self.start_drag[1], self.end_drag[1]))
              .attr("width", Math.abs(self.start_drag[0] - self.end_drag[0]))
              .attr("height", Math.abs(self.start_drag[1] - self.end_drag[1]))
            ;
        }
        else
        {
          if(Math.abs(e.originalEvent.layerX - self.start_drag[0]) > self.options.drag_threshold || Math.abs(e.originalEvent.layerY - self.start_drag[1]) > self.options.drag_threshold) // Start dragging ...
          {
            self.state = "rubber-band-drag";
            self.end_drag = [e.originalEvent.layerX, e.originalEvent.layerY];
            self.selection_layer.append("rect")
              .attr("class", "rubberband")
              .attr("x", Math.min(self.start_drag[0], self.end_drag[0]))
              .attr("y", Math.min(self.start_drag[1], self.end_drag[1]))
              .attr("width", Math.abs(self.start_drag[0] - self.end_drag[0]))
              .attr("height", Math.abs(self.start_drag[1] - self.end_drag[1]))
              .attr("fill", "rgba(255, 255, 0, 0.3)")
              .attr("stroke", "rgb(255, 255, 0)")
              .attr("linewidth", 2)
              ;
          }
        }
      }
    });

    self.element.mouseup(function(e)
    {
      if(self.state == "resizing" || self.state == "moving")
        return;

      //console.log("#scatterplot mouseup");
      if(!e.ctrlKey)
      {
        self.options.selection = [];
        self.options.filtered_selection = [];
      }

      var x = self.options.x;
      var y = self.options.y;
      var count = x.length;

      if(self.state == "rubber-band-drag") // Rubber-band selection ...
      {
        self.selection_layer.selectAll(".rubberband").remove();

        if(self.start_drag && self.end_drag) {
          var x1 = self.x_scale.invert(Math.min(self.start_drag[0], self.end_drag[0]));
          var y1 = self.y_scale.invert(Math.max(self.start_drag[1], self.end_drag[1]));
          var x2 = self.x_scale.invert(Math.max(self.start_drag[0], self.end_drag[0]));
          var y2 = self.y_scale.invert(Math.min(self.start_drag[1], self.end_drag[1]));

          for(var i = 0; i != count; ++i)
          {
            if(x1 <= x[i] && x[i] <= x2 && y1 <= y[i] && y[i] <= y2)
            {
              var index = self.options.selection.indexOf(self.options.indices[i]);
              if(index == -1)
                self.options.selection.push(self.options.indices[i]);
            }
          }
        }
      }
      else // Pick selection ...
      {
        var x1 = self.x_scale.invert(e.originalEvent.layerX - self.options.pick_distance);
        var y1 = self.y_scale.invert(e.originalEvent.layerY + self.options.pick_distance);
        var x2 = self.x_scale.invert(e.originalEvent.layerX + self.options.pick_distance);
        var y2 = self.y_scale.invert(e.originalEvent.layerY - self.options.pick_distance);

        for(var i = 0; i != count; ++i)
        {
          if(x1 <= x[i] && x[i] <= x2 && y1 <= y[i] && y[i] <= y2)
          {
            // Update the list of selected points ...
            var index = self.options.selection.indexOf(self.options.indices[i]);
            if(index == -1)
            {
              // Selecting a new point.
              self.options.selection.push(self.options.indices[i]);

              // // If the URI for this point isn't already open, open it.
              // var uri = self.options.images[self.options.indices[i]];
              // if($(".open-image[data-uri='" + uri + "']").size() == 0)
              // {
              //   self._close_hover();

              //   var width = self.svg.attr("width");
              //   var height = self.svg.attr("height");
              //   var open_width = Math.min(width, height) / 3;
              //   var open_height = Math.min(width, height) / 3;

              //   self._open_images([{
              //     index : self.options.indices[i],
              //     uri : self.options.images[self.options.indices[i]],
              //     image_class : "open-image",
              //     target_x : self.x_scale(self.options.x[i]),
              //     target_y : self.y_scale(self.options.y[i]),
              //     width: open_width,
              //     height : open_height,
              //     }]);
              // }
            }
            else
            {
              // Deselecting an existing point.
              self.options.selection.splice(index, 1);
            }

            break;
          }
        }
      }

      self.start_drag = null;
      self.end_drag = null;
      self.state = "";

      self._filterIndices();
      self.options.selection = self.options.filtered_selection.slice(0);
      self._schedule_update({render_selection:true});
      self.element.trigger("selection-changed", [self.options.selection]);
    });
    self._filterIndices();
  },

  _filterIndices: function()
  {
    var self = this;
    var x = self.options.x;
    var y = self.options.y;
    var indices = self.options.indices;
    var selection = self.options.selection;
    var hidden_simulations = self.options.hidden_simulations;

    var filtered_indices;
    if(indices.length > 1)
      filtered_indices = Array.apply( [], indices );
    else
      filtered_indices = [indices[0]];

    var filtered_selection = selection.slice(0);
    var length = indices.length;

    // Remove hidden simulations and NaNs
    for(var i=length-1; i>=0; i--){
      var hidden = $.inArray(indices[i], hidden_simulations) > -1;
      var NaNValue = isNaN(x[i]) || isNaN(y[i]);
      if(hidden || NaNValue) {
        filtered_indices.splice(i, 1);
        var selectionIndex = $.inArray(indices[i], filtered_selection);
        if( selectionIndex > -1 ) {
          filtered_selection.splice(selectionIndex, 1);
        }
      }
    }

    self.options.filtered_indices = filtered_indices;
    self.options.filtered_selection = filtered_selection;
  },

  _setOption: function(key, value)
  {
    var self = this;

    //console.log("parameter_image.scatterplot._setOption()", key, value);
    self.options[key] = value;

    if(key == "indices")
    {
      self._filterIndices();
      self._schedule_update({update_indices:true, render_selection:true});
    }

    else if(key == "x_label")
    {
      self._schedule_update({update_x_label:true});
    }

    else if(key == "y_label")
    {
      self._schedule_update({update_y_label:true});
    }

    else if(key == "v_label")
    {
      self._schedule_update({update_v_label:true});
    }

    else if(key == "x")
    {
      self._filterIndices();
      self._close_hidden_simulations();
      self._schedule_update({update_x:true, update_leaders:true, render_data:true, render_selection:true});
    }

    else if(key == "y")
    {
      self._filterIndices();
      self._close_hidden_simulations();
      self._schedule_update({update_y:true, update_leaders:true, render_data:true, render_selection:true});
    }

    else if(key == "v")
    {
      self._schedule_update({update_color_domain:true, render_data:true, render_selection:true, update_legend_axis:true});
    }

    else if(key == "images")
    {
    }

    else if(key == "selection")
    {
      self._filterIndices();
      self._schedule_update({render_selection:true});
    }

    else if(key == "color")
    {
      self._schedule_update({update_color_domain:true, render_data:true, render_selection:true});
    }

    else if(key == "width")
    {
      self._schedule_update({update_width:true, update_x_label:true, update_x:true, update_leaders:true, render_data:true, render_selection:true});
    }

    else if(key == "height")
    {
      self._schedule_update({update_height:true, update_y:true, update_y_label:true, update_leaders:true, render_data:true, render_selection:true, update_legend_position:true, update_legend_axis:true, update_v_label:true,});
    }

    else if(key == "border")
    {
      self._schedule_update({update_x:true, update_y:true, update_leaders:true, render_data:true, render_selection:true, update_legend_position:true, update_v_label:true,});
    }

    else if(key == "gradient")
    {
      self._schedule_update({update_legend_colors:true, });
    }

    else if(key == "hidden_simulations")
    {
      self._filterIndices();
      self._schedule_update({render_data:true, render_selection:true, });
      self._close_hidden_simulations();
    }
  },

  _schedule_update: function(updates)
  {
    var self = this;

    for(var key in updates)
      self.updates[key] = updates[key];

    if(self.update_timer)
      return;

    self.update_timer = window.setTimeout(function() { self._update(); }, 0);
  },

  _update: function()
  {
    var self = this;

    //console.log("parameter_image.scatterplot._update()", self.updates);
    self.update_timer = null;

    if(self.updates["update_width"])
    {
      self.element.attr("width", self.options.width);
      self.svg.attr("width", self.options.width);
    }

    if(self.updates["update_height"])
    {
      self.element.attr("height", self.options.height);
      self.svg.attr("height", self.options.height);
    }

    if(self.updates["update_indices"])
    {
      self.inverse_indices = {};
      var count = self.options.indices.length;
      for(var i = 0; i != count; ++i)
        self.inverse_indices[self.options.indices[i]] = i;
    }

    if(self.updates["update_x"])
    {
      var total_width = self.element.attr("width");
      var total_height = self.element.attr("height");
      var width = Math.min(self.element.attr("width"), self.element.attr("height"));
      var height = Math.min(self.element.attr("width"), self.element.attr("height"));
      var width_offset = (total_width - width) / 2
      var height_offset = (total_height - height) / 2

      self.x_scale = d3.scale.linear().domain([d3.min(self.options.x), d3.max(self.options.x)]).range([0 + width_offset + self.options.border, total_width - width_offset - self.options.border]);
      self.x_axis = d3.svg.axis().scale(self.x_scale).orient("bottom");
      self.x_axis_layer
        .attr("transform", "translate(0," + (total_height - height_offset - self.options.border - 40) + ")")
        .call(self.x_axis)
        ;
    }

    if(self.updates["update_y"])
    {
      var total_width = self.element.attr("width");
      var total_height = self.element.attr("height");
      var width = Math.min(self.element.attr("width"), self.element.attr("height"));
      var height = Math.min(self.element.attr("width"), self.element.attr("height"));
      var width_offset = (total_width - width) / 2
      var height_offset = (total_height - height) / 2
      self.y_axis_offset = 0 + width_offset + self.options.border;

      self.y_scale = d3.scale.linear().domain([d3.min(self.options.y), d3.max(self.options.y)]).range([total_height - height_offset - self.options.border - 40, 0 + height_offset + self.options.border]);
      self.y_axis = d3.svg.axis().scale(self.y_scale).orient("left");
      self.y_axis_layer
        .attr("transform", "translate(" + self.y_axis_offset + ",0)")
        .call(self.y_axis)
        ;
    }

    if(self.updates["update_x_label"])
    {
      var x = self.svg.attr("width") / 2;
      var y = 40;

      self.x_axis_layer.selectAll(".label").remove()
      self.x_axis_layer.append("text")
        .attr("class", "label")
        .attr("x", x)
        .attr("y", y)
        .style("text-anchor", "middle")
        .style("font-weight", "bold")
        .text(self.options.x_label)
        ;
    }

    if(self.updates["update_y_label"])
    {
      self.y_axis_layer.selectAll(".label").remove();

      var y_axis_width = self.y_axis_layer.node().getBBox().width;
      var x = -(y_axis_width+15);
      var y = self.svg.attr("height") / 2;

      self.y_axis_layer.append("text")
        .attr("class", "label")
        .attr("x", x)
        .attr("y", y)
        .attr("transform", "rotate(-90," + x +"," + y + ")")
        .style("text-anchor", "middle")
        .style("font-weight", "bold")
        .text(self.options.y_label)
        ;
    }

    if(self.updates["update_color_domain"])
    {
      var v_min = d3.min(self.options.v);
      var v_max = d3.max(self.options.v);
      var domain = []
      var domain_scale = d3.scale.linear().domain([0, self.options.color.domain().length]).range([v_min, v_max]);
      for(var i in self.options.color.domain())
        domain.push(domain_scale(i));
      self.options.color.domain(domain);
    }

    if(self.updates["render_data"])
    {
      var x = self.options.x;
      var y = self.options.y;
      var v = self.options.v;
      var indices = self.options.indices;
      var filtered_indices = self.options.filtered_indices;

      // Draw points ...
      var circle = self.datum_layer.selectAll(".datum")
<<<<<<< HEAD
        .data(filtered_indices, function(d, i){ 
=======
        .data(filtered_indices, function(d, i){
>>>>>>> d9fa935b
          return d;
        })
        ;
      circle.exit()
        .remove()
        ;
      circle.enter()
        .append("circle")
        .attr("class", "datum")
        .attr("r", 4)
        .attr("stroke", "black")
        .attr("linewidth", 1)
        .attr("data-index", function(d, i) { return d; })
        .on("mouseover", function(d, i) {
          self._schedule_hover(d);
        })
        .on("mouseout", function(d, i) {
          self._cancel_hover();
        })
        ;
      circle
        .attr("cx", function(d, i) { return self.x_scale( x[d] ); })
        .attr("cy", function(d, i) { return self.y_scale( y[d] ); })
<<<<<<< HEAD
        .attr("fill", function(d, i) { 
          var value = v[d];
          if(Number.isNaN(value))
=======
        .attr("fill", function(d, i) {
          var value = v[d];
          if(isNaN(value))
>>>>>>> d9fa935b
            return $("#color-switcher").colorswitcher("get_null_color");
          else
            return self.options.color(value);
        })
        ;
    }

    if(self.updates["render_selection"])
    {
      var x = self.options.x;
      var y = self.options.y;
      var v = self.options.v;
      var indices = self.options.indices;
      var filtered_selection = self.options.filtered_selection;

      var x_scale = self.x_scale;
      var y_scale = self.y_scale;

      self.selected_layer.selectAll(".selection").remove();

      var circle = self.selected_layer.selectAll(".selection")
        .data(filtered_selection, function(d, i){
          return d;
        })
        ;
      circle.enter()
        .append("circle")
        .attr("class", "selection")
        .attr("r", 8)
        .attr("stroke", "black")
        .attr("linewidth", 1)
        .attr("data-index", function(d, i) {
          return d;
        })
        .on("mouseover", function(d, i) {
          self._schedule_hover(d);
        })
        .on("mouseout", function(d, i) {
          self._cancel_hover();
        })
        ;
      circle
<<<<<<< HEAD
        .attr("cx", function(d, i) { 
          return x_scale( x[d] ); 
        })
        .attr("cy", function(d, i) { 
          return y_scale( y[d] ); 
        })
        .attr("fill", function(d, i) { 
          var value = v[d];
          if(Number.isNaN(value))
=======
        .attr("cx", function(d, i) {
          return x_scale( x[d] );
        })
        .attr("cy", function(d, i) {
          return y_scale( y[d] );
        })
        .attr("fill", function(d, i) {
          var value = v[d];
          if(isNaN(value))
>>>>>>> d9fa935b
            return $("#color-switcher").colorswitcher("get_null_color");
          else
            return self.options.color(value);
        })
        ;
    }

    // Used to open an initial list of images at startup only
    if(self.updates["open_images"])
    {
      // This is just a convenience for testing - in practice, these parameters should always be part of the open image specification.
      self.options.open_images.forEach(function(image)
      {
        if(image.uri === undefined)
          image.uri = self.options.images[image.index];
        if(image.width === undefined)
          image.width = 200;
        if(image.height === undefined)
          image.height = 200;
      });

      // Transform the list of initial images so we can pass them to _open_images()
      var width = Number(self.svg.attr("width"));
      var height = Number(self.svg.attr("height"));

      var images = [];
      self.options.open_images.forEach(function(image, index)
      {
        images.push({
          index : image.index,
          uri : image.uri.trim(),
          image_class : "open-image",
          x : width * image.relx,
          y : height * image.rely,
          width : image.width,
          height : image.height,
          target_x : self.x_scale(self.options.x[image.index]),
          target_y : self.y_scale(self.options.y[image.index]),
          });
      });
      self._open_images(images);
    }

    // Update leader targets anytime we resize or change our axes ...
    if(self.updates["update_leaders"])
    {
      $(".open-image").each(function(index, frame)
      {
        var frame = $(frame);
        var image_index = Number(frame.attr("data-index"));
        frame.find(".leader")
          .attr("x2", self.x_scale(self.options.x[image_index])-Number(frame.attr("data-transx")) )
          .attr("y2", self.y_scale(self.options.y[image_index])-Number(frame.attr("data-transy")) )
          .attr("data-targetx", self.x_scale(self.options.x[image_index]))
          .attr("data-targety", self.y_scale(self.options.y[image_index]))
          ;
      });
    }

    if(self.updates["render_legend"])
    {
      var gradient = self.legend_layer.append("defs").append("linearGradient");
      gradient.attr("id", "color-gradient")
        .attr("x1", "0%").attr("y1", "0%")
        .attr("x2", "0%").attr("y2", "100%")
        ;

      var colorbar = self.legend_layer.append("rect")
        .classed("color", true)
        .attr("width", 10)
        .attr("height", 200)
        .attr("x", 0)
        .attr("y", 0)
        .style("fill", "url(#color-gradient)")
        ;
    }

    if(self.updates["update_legend_colors"])
    {
      var gradient = self.legend_layer.select("#color-gradient");
      var stop = gradient.selectAll("stop").data(self.options.gradient);
      stop.exit().remove();
      stop.enter().append("stop");
      stop
        .attr("offset", function(d) { return d.offset + "%"; })
        .attr("stop-color", function(d) { return d.color; })
        ;
    }

    if(self.updates["update_legend_position"])
    {
      var total_width = Number(self.element.attr("width"));
      var total_height = Number(self.element.attr("height"));
      var width = Math.min(self.element.attr("width"), self.element.attr("height"));
      var height = Math.min(self.element.attr("width"), self.element.attr("height"));
      var rectHeight = parseInt((height - self.options.border - 40)/2);
      var datum_layer_width = self.datum_layer.node().getBBox().width;
      var width_offset = (total_width + datum_layer_width) / 2;
      var y_axis_layer_width = self.y_axis_layer.node().getBBox().width;

      if( self.legend_layer.attr("data-status") != "moved" )
      {
        var transx = parseInt(y_axis_layer_width + 10 + width_offset);
        var transy = parseInt((total_height/2)-(rectHeight/2));
         self.legend_layer
          .attr("transform", "translate(" + transx + "," + transy + ")")
          .attr("data-transx", transx)
          .attr("data-transy", transy)
          ;
      }

      self.legend_layer.select("rect.color")
        .attr("height", rectHeight)
        ;
    }

    if(self.updates["update_legend_axis"])
    {
      self.legend_scale = d3.scale.linear().domain([d3.max(self.options.v), d3.min(self.options.v)]).range([0, parseInt(self.legend_layer.select("rect.color").attr("height"))]);
      self.legend_axis = d3.svg.axis().scale(self.legend_scale).orient("right");
      self.legend_axis_layer
        .attr("transform", "translate(" + (parseInt(self.legend_layer.select("rect.color").attr("width")) + 1) + ",0)")
        .call(self.legend_axis)
        ;
    }

    if(self.updates["update_v_label"])
    {
      console.log("updating v label.");
      self.legend_layer.selectAll(".label").remove();

      // var y_axis_width = self.y_axis_layer.node().getBBox().width;
      // var x = -(y_axis_width+15);
      // var y = self.svg.attr("height") / 2;
      var rectHeight = parseInt(self.legend_layer.select("rect.color").attr("height"));
      var x = -15;
      var y = rectHeight/2;

      self.legend_layer.append("text")
        .attr("class", "label")
        .attr("x", x)
        .attr("y", y)
        .attr("transform", "rotate(-90," + x +"," + y + ")")
        .style("text-anchor", "middle")
        .style("font-weight", "bold")
        .text(self.options.v_label)
        ;
    }

    self.updates = {}
  },

  _sync_open_images: function()
  {
    var self = this;

    // Get the scatterplot width so we can convert absolute to relative coordinates.
    var width = Number(self.svg.attr("width"));
    var height = Number(self.svg.attr("height"));
    var open_images = [];
    $(".open-image").each(function(index, frame)
    {
      var frame = $(frame);
      var image = frame.find("image.image");
      open_images.push({
        index : Number(frame.attr("data-index")),
        uri : frame.attr("data-uri"),
        relx : Number(frame.attr("data-transx")) / width,
        rely : Number(frame.attr("data-transy")) / height,
        width : Number(image.attr("width")),
        height : Number(image.attr("height")),
        });
    });
    self.element.trigger("open-images-changed", [open_images]);
  },

  _open_images: function(images)
  {
    var self = this;

    // If the list of images is empty, we're done.
    if(images.length == 0)
      return;

    var image = images[0];

    // Don't open images for hidden simulations
    if($.inArray(image.index, self.options.hidden_simulations) != -1) {
      self._open_images(images.slice(1));
      return;
    }

    // // Don't open image if it's already open
    // if($(".open-image[data-uri='" + image.uri + "']").size() > 0) {
    //   self._open_images(images.slice(1));
    //   return;
    // }

    // If image is hover and we are no longer loading this image, we're done.
    if( image.image_class == "hover-image" &&
        self.opening_image != image.index
      )
    {
      return;
    }

    // Create scaffolding and status indicator if we already don't have one
    if( self.image_layer.select("g." + image.image_class + "[data-uri='" + image.uri + "']").empty() ){

      // Define a default size for every image.
      if(image.width === undefined)
        image.width = 200;
      if(image.height === undefined)
        image.height = 200;

      // Define a default position for every image.
      if(image.x === undefined)
      {
        // We force the image to the left or right side of the screen, based on the target point position.
        var width = self.svg.attr("width");
        var range = self.x_scale.range();
        var relx = (self.x_scale(self.options.x[image.index]) - range[0]) / (range[1] - range[0]);

        if(relx < 0.5)
          image.x = parseInt(relx * range[0]);
        else
          image.x = parseInt(width - ((width - range[1]) * (1.0 - relx)) - image.width);
      }
      if(image.y === undefined)
      {
        var height = self.svg.attr("height");
        var target_y = self.y_scale(self.options.y[image.index]);
        image.y = parseInt((target_y / height) * (height - image.height));
      }

      // Tag associated point with class
      self.datum_layer.selectAll("circle[data-index='" + image.index + "']")
        .classed("openHover", true)
        ;

      var frame = self.image_layer.append("g")
        .attr("data-uri", image.uri)
        .attr("data-transx", image.x)
        .attr("data-transy", image.y)
        .attr('transform', "translate(" + image.x + ", " + image.y + ")")
        .attr("class", image.image_class + " image-frame")
        .attr("data-index", image.index)
        .attr("data-uri", image.uri)
        .call(
          d3.behavior.drag()
            .on('drag', function(){
              //console.log("frame drag");
              // Make sure mouse is inside svg element
              if( 0 <= d3.event.y && d3.event.y <= self.options.height && 0 <= d3.event.x && d3.event.x <= self.options.width ){
                var theElement = d3.select(this);
                var transx = Number(theElement.attr("data-transx"));
                var transy = Number(theElement.attr("data-transy"));
                transx += d3.event.dx;
                transy += d3.event.dy;
                theElement.attr("data-transx", transx);
                theElement.attr("data-transy", transy);
                theElement.attr('transform', "translate(" + transx + ", " + transy + ")");

                var leader = theElement.select(".leader");
                leader.attr("x2", Number(leader.attr("data-targetx")) - transx);
                leader.attr("y2", Number(leader.attr("data-targety")) - transy);
              }
            })
            .on("dragstart", function() {
              //console.log("frame dragstart");
              self.state = "moving";
              // Verify source event target
              var sourceEventTarget = d3.select(d3.event.sourceEvent.target);
              if(sourceEventTarget.classed("outline") || sourceEventTarget.classed("image"))
              {
                d3.event.sourceEvent.stopPropagation(); // silence other listeners
                // Reset tracking of hover image if we are starting to drag a hover image
                var frame = d3.select(this);
                if(frame.classed("hover-image"))
                {
                  self.opening_image = null;
                  if(self.close_hover_timer)
                  {
                    window.clearTimeout(self.close_hover_timer);
                    self.close_hover_timer = null;
                  }
                  frame.classed("hover-image", false).classed("open-image", true);
                  image.image_class = "open-image";
                  // Remove openHover class tag from any points that might have it
                  self.datum_layer.selectAll("circle.openHover")
                    .classed("openHover", false)
                    ;
                }
              }
            })
            .on("dragend", function() {
              //console.log("frame dragend");
              self.state = "";
              self._sync_open_images();
            })
        )
        .on("mousedown", function(){
          //console.log("frame mousedown");
          //d3.event.stopPropagation();
          // Verify that click is on image, not something else like the close button
          if(d3.event.target.classList.contains("image"))
          {
            // Move this image to the top of the Z order ...
            $(d3.event.target.parentNode).detach().appendTo(self.image_layer.node());
          }
        })
        .on("mouseup", function(){
          //console.log("frame mouseup");
          //d3.event.stopPropagation();
        })
        ;

      // Create the leader line ...
      if("target_x" in image && "target_y" in image)
      {
        frame.append("line")
          .attr("class", "leader")
          .attr("x1", (image.width / 2))
          .attr("y1", (image.height / 2))
          .attr("x2", image.target_x - Number(frame.attr("data-transx")))
          .attr("y2", image.target_y - Number(frame.attr("data-transy")))
          .attr("data-targetx", image.target_x)
          .attr("data-targety", image.target_y)
          .style("stroke", "black")
          .style("stroke-width", 1.0)
          ;
      }

      // Create an outline ...
      var outline = frame.append("rect")
        .attr("class", "outline")
        .attr("x", 0)
        .attr("y", 0)
        .attr("width", image.width + 1)
        .attr("height", image.height + 1)
        .style("stroke", "black")
        .style("stroke-width", "1px")
        .style("fill", "white")
        ;

      // // Create the loading image ...
      // var timeout_image = frame.append("image")
      //   .attr("class", "loading-image")
      //   .attr("xlink:href", "/style/ajax-loader.gif")
      //   .attr("x", (image.width / 2)-16)
      //   .attr("y", (image.height / 2)-16)
      //   .attr("width", 32)
      //   .attr("height", 32)
      //   ;

      // Schedule timeout for hover
      self.close_hover_timer = window.setTimeout(function() {self._hover_timeout(image.index, 0);}, 1000);
    }

    // If the image is already in the cache, display it.
    if(image.uri in self.image_cache)
    {
      console.log("Displaying image " + image.uri + " from cache");
      var url_creator = window.URL || window.webkitURL;
      var image_url = url_creator.createObjectURL(self.image_cache[image.uri]);

      // Define a default size for every image.
      if(image.width === undefined)
        image.width = 200;
      if(image.height === undefined)
        image.height = 200;

      // Define a default position for every image.
      if(image.x === undefined)
      {
        // We force the image to the left or right side of the screen, based on the target point position.
        var width = self.svg.attr("width");
        var range = self.x_scale.range();
        var relx = (self.x_scale(self.options.x[image.index]) - range[0]) / (range[1] - range[0]);

        if(relx < 0.5)
          image.x = relx * range[0];
        else
          image.x = width - ((width - range[1]) * (1.0 - relx)) - image.width;
      }
      if(image.y === undefined)
      {
        var height = self.svg.attr("height");
        var target_y = self.y_scale(self.options.y[image.index]);
        image.y = (target_y / height) * (height - image.height);
      }

      var frame = self.image_layer.select("g." + image.image_class + "[data-uri='" + image.uri + "']");

      // Create the image ...
      var svgImage = frame.append("image")
        .attr("class", "image")
        .attr("xlink:href", image_url)
        .attr("x", 0.5)
        .attr("y", 0.5)
        .attr("width", image.width)
        .attr("height", image.height)
        .attr("data-ratio", image.width / image.height)
        ;

      // Create a resize handle
      var resize_handle = frame.append("g")
        .attr("class", "resize-handle")
        .attr('transform', "translate(" + (image.width-9) + ", " + (image.height-9) + ")")
        .call(
          d3.behavior.drag()
            .on('drag', function(){
              //console.log("resize drag");
              // Make sure mouse is inside svg element
              if( 0 <= d3.event.y && d3.event.y <= self.options.height && 0 <= d3.event.x && d3.event.x <= self.options.width ){
                var frame = d3.select(this.parentNode);
                var theImage = frame.select("image.image");
                var width = Number(theImage.attr("width"));
                var height = Number(theImage.attr("height"));
                var theRectangle = frame.select("rect.outline");
                var theHandle = d3.select(this);
                var theLine = frame.select("line.leader");
                var thePin = frame.select('.pin-button');
                var ratio = Number(theImage.attr("data-ratio"));
                var newWidth, newHeight;
                var x = d3.event.x;
                var y = d3.event.y;
                var min = 50;
                if(x < min)
                  x = min;
                if(y < min)
                  y = min;
                newWidth = x;
                newHeight = newWidth / ratio;
                if(newHeight > y) {
                  newHeight = y;
                  newWidth = newHeight * ratio;
                }
                theImage.attr("width", newWidth);
                theImage.attr("height", newHeight);
                theRectangle.attr("width", newWidth+1);
                theRectangle.attr("height", newHeight+1);
                theHandle.attr('transform', "translate(" + (newWidth-9) + ", " + (newHeight-9) + ")");
                thePin.attr('transform',  'translate(' + (newWidth-20) + ',0)');
                theLine.attr("x1", (newWidth / 2));
                theLine.attr("y1", (newHeight / 2));

              }
            })
            .on("dragstart", function() {
              //console.log("resize dragstart");
              self.state = "resizing";
              d3.selectAll([this.parentNode, d3.select("#scatterplot").node()]).classed("resizing", true);
              d3.event.sourceEvent.stopPropagation(); // silence other listeners
              // Reset tracking of hover image if we are starting to drag a hover image
              var frame = d3.select(this.parentNode);
              if(frame.classed("hover-image"))
              {
                self.opening_image = null;
                if(self.close_hover_timer)
                {
                  window.clearTimeout(self.close_hover_timer);
                  self.close_hover_timer = null;
                }
                frame.classed("hover-image", false).classed("open-image", true);
                image.image_class = "open-image";

                // Remove openHover class tag from any points that might have it
                self.datum_layer.selectAll("circle.openHover")
                  .classed("openHover", false)
                  ;
              }
            })
            .on("dragend", function() {
              //console.log("resize dragend");
              d3.selectAll([this.parentNode, d3.select("#scatterplot").node()]).classed("resizing", false);
              self.state = "";
              self._sync_open_images();
            })
        )
        .on("mousedown", function(){
          //console.log("resize mousedown");
          //d3.event.stopPropagation(); // silence other listeners
        })
        .on("mouseup", function(){
          //console.log("resize mouseup");
          //d3.event.stopPropagation(); // silence other listeners
        })
        ;

      resize_handle.append("path")
        .attr("d", "M0,8 L8,0 M4,8 L8,4")
        .style("stroke", "#878787")
        .style("stroke-width", 1)
        .style("pointer-events", "none")
        ;

      resize_handle.append("rect")
        .attr("class", "resize-handle-mousetarget")
        .attr("width", 10)
        .attr("height", 10)
        .attr("fill", "transparent")
        ;

      // Create a close button ...
      var close_button = frame.append("g")
        .attr("class", "close-button");
      close_button.append("rect")
        .attr("x", 5)
        .attr("y", 5)
        .attr("width", 16)
        .attr("height", 16)
        .attr("rx", 2)
        .attr("ry", 2)
        .style("fill", "rgba(0%,0%,0%,0.2)")
        .on("mousedown", function(){
          //console.log("close button mousedown");
          d3.event.stopPropagation(); // silence other listeners
        })
        .on("mouseup", function(){
          //console.log("close button mouseup");
          d3.event.stopPropagation(); // silence other listeners
        })
        .on("click", function()
        {
          //console.log("close button click");
          d3.event.stopPropagation(); // silence other listeners
          var frame = d3.select(d3.event.target.parentNode.parentNode);
          frame.remove();
          self._sync_open_images();
        })
        ;

      close_button.append("path")
        .attr("d", "M" + (8) + " " + (8) + " l10 10 m0 -10 l-10 10")
        .style("stroke", "rgba(100%,100%,100%, 0.8)")
        .style("stroke-width", 3)
        .style("pointer-events", "none")
        ;

      // Create a pin button ...
      var pin_button = frame.append("g")
        .attr('class', 'pin-button')
        .attr('transform', "translate(" + (image.width-20) + ",0)");

      pin_button.append("image")
        .attr("class", "pin-icon")
        .attr("x", 2)
        .attr("y", 2)
        .attr("width", 16)
        .attr("height", 16)
        .attr("xlink:href", "/style/pin.png")
        .on("mousedown", function(){
          //console.log("pin button mousedown");
          d3.event.stopPropagation(); // silence other listeners
        })
        .on("mouseup", function(){
          //console.log("pin button mouseup");
          d3.event.stopPropagation(); // silence other listeners
        })
        .on("click", function()
        {
          d3.event.stopPropagation(); // silence other listeners
          // Reset tracking of hover image
          self.opening_image = null;
          if(self.close_hover_timer)
          {
            window.clearTimeout(self.close_hover_timer);
            self.close_hover_timer = null;
          }

          // Remove openHover class tag from any points that might have it
          self.datum_layer.selectAll("circle.openHover")
            .classed("openHover", false)
            ;

          var frame = d3.select(d3.event.target.parentNode.parentNode);
          var theImage = frame.select("image.image");
          var theRectangle = frame.select("rect.outline");
          var theHandle = frame.select("g.resize-handle");
          var theLine = frame.select("line.leader");
          var thePin = frame.select('.pin-button');
          frame.classed("hover-image", false)
            .classed("open-image", true)
            ;

          // Adjust image position
          var imageHeight = 200;
          var imageWidth = 200;

          var width = self.svg.attr("width");
          var range = self.x_scale.range();
          var relx = (self.x_scale(self.options.x[image.index]) - range[0]) / (range[1] - range[0]);
          var x, y;

          if(relx < 0.5)
            x = relx * range[0];
          else
            x = width - ((width - range[1]) * (1.0 - relx)) - imageWidth;

          var height = self.svg.attr("height");
          var target_y = self.y_scale(self.options.y[image.index]);
          y = (target_y / height) * (height - imageHeight);

          frame
            .attr("data-transx", x)
            .attr("data-transy", y)
            .attr('transform', "translate(" + x + ", " + y + ")")
            ;

          // Adjust image size
          theImage.attr("width", imageWidth);
          theImage.attr("height", imageHeight);
          theRectangle.attr("width", imageWidth+1);
          theRectangle.attr("height", imageHeight+1);
          theHandle.attr('transform', "translate(" + (imageWidth-9) + ", " + (imageHeight-9) + ")");
          thePin.attr('transform', 'translate(' + (imageWidth-20) + ',0)');

          // Adjust line
          theLine
            .attr("x1", (imageWidth / 2))
            .attr("y1", (imageHeight / 2))
            .attr("x2", image.target_x - Number(frame.attr("data-transx")))
            .attr("y2", image.target_y - Number(frame.attr("data-transy")))
            ;

          self._sync_open_images();
        })
        ;

      if(!image.no_sync)
        self._sync_open_images();
      self._open_images(images.slice(1));
      return;
    }

    // If we don't have a session for the image hostname, create one.
    var parser = document.createElement("a");
    parser.href = image.uri.substr(0, 5) == "file:" ? image.uri.substr(5) : image.uri;
    if(!(parser.hostname in self.session_cache))
    {
      self._open_session(images);
      return;
    }

    // Retrieve the image.
    console.log("Loading image " + image.uri + " from server");
    var xhr = new XMLHttpRequest();
    xhr.image = image;
    xhr.open("GET", self.options.server_root + "remote/" + self.session_cache[parser.hostname] + "/file" + parser.pathname, true);
    xhr.responseType = "arraybuffer";
    xhr.onload = function(e)
    {
      // If we get 404, the remote session no longer exists because it timed-out.
      // If we get 500, there was an internal error communicating to the remote host.
      // Either way, delete the cached session and create a new one.
      if(this.status == 404 || this.status == 500)
      {
        delete self.session_cache[parser.hostname];
        self._open_session(images);
        return;
      }
      // If we get 400, it means that the session is good and we're
      // communicating with the remote host, but something else went wrong
      // (probably file permissions issues).
      if(this.status == 400)
      {
	      console.log(this);
        window.alert("Couldn't load image " + this.image.uri + ": " + this.statusText);
        return;
      }

      // We received the image, so put it in the cache and start-over.
      var array_buffer_view = new Uint8Array(this.response);
      var blob = new Blob([array_buffer_view], {type:"image/jpeg"});
      self.image_cache[image.uri] = blob;
      // Adding lag for testing purposed. This should not exist in production.
      // setTimeout(function(){
      self._open_images(images);
      return;
      // }, 5000);
    }
    xhr.send();
  },

  _close_hidden_simulations: function()
  {
    var self = this;
    $("g.image-frame")
      .filter(function(){
        return $.inArray($(this).data("index"), self.options.filtered_indices) == -1
      })
      .remove()
      ;
  },

  _open_session: function(images)
  {
    var self = this;

    if(images.length == 0)
      return;
    var image = images[0];

    var parser = document.createElement("a");
    parser.href = image.uri.substr(0, 5) == "file:" ? image.uri.substr(5) : image.uri;

    $("#remote-hostname").text("Login to retrieve " + parser.pathname + " from " + parser.hostname);
    $("#remote-error").text(image.last_error).css("display", image.last_error ? "block" : "none");
    self.login.dialog(
    {
      buttons:
      {
        "Login": function()
        {
          $.ajax(
          {
            async : true,
            type : "POST",
            url : self.options.server_root + "remote",
            contentType : "application/json",
            data : $.toJSON({"hostname":parser.hostname, "username":$("#remote-username").val(), "password":$("#remote-password").val()}),
            processData : false,
            success : function(result)
            {
              self.session_cache[parser.hostname] = result.sid;
              self.login.dialog("close");
              self._open_images(images);
            },
            error : function(request, status, reason_phrase)
            {
              image.last_error = "Error opening remote session: " + reason_phrase;
              self.login.dialog("close");
              self._open_session(images);
            }
          });
        },
        Cancel: function()
        {
          $(this).dialog("close");
        }
      },
    });
    self.login.dialog("open");
  },

  _schedule_hover: function(image_index)
  {
    var self = this;

    // Disable hovering whenever anything else is going on ...
    if(self.state != "")
      return;

    // Disable hovering when there is no uri
    if(self.options.images[self.options.indices[image_index]].trim() == "")
      return;

    // // Disable hovering on points that already have open imges ...
    // var uri = self.options.images[self.options.indices[image_index]];
    // if($(".open-image[data-uri='" + uri + "']").size() != 0)
    //   return;

    // Cancel any pending hover ...
    self._cancel_hover();

    // Start the timer for the new hover ...
    self.hover_timer = window.setTimeout(function() { self._open_hover(image_index); }, 250);
  },

  _cancel_hover: function()
  {
    var self = this;
    if(self.hover_timer)
    {
      window.clearTimeout(self.hover_timer);
      self.hover_timer = null;
    }
  },

  _open_hover: function(image_index)
  {
    var self = this;

    // Verify that we don't already have an open hover for the associated point
    if( self.datum_layer.select("circle.openHover[data-index='" + image_index + "']").empty() )
    {
      self._close_hover();
      self.opening_image = image_index;

      var width = self.svg.attr("width");
      var height = self.svg.attr("height");
      var hover_width = Math.min(width, height) * 0.85;
      var hover_height = Math.min(width, height) * 0.85;

      self._open_images([{
        index : self.options.indices[image_index],
        uri : self.options.images[self.options.indices[image_index]].trim(),
        image_class : "hover-image",
        x : self.x_scale(self.options.x[image_index]) + 10,
        y : Math.min(self.y_scale(self.options.y[image_index]) + 10, self.svg.attr("height") - hover_height - self.options.border - 10),
        width : hover_width,
        height : hover_height,
        target_x : self.x_scale(self.options.x[image_index]),
        target_y : self.y_scale(self.options.y[image_index]),
        no_sync : true,
        }]);

      // self.close_hover_timer = window.setTimeout(function() {self._hover_timeout(image_index, 0);}, 1000);
    }
  },

  _hover_timeout: function(image_index, time)
  {
    var self = this;
    var checkInterval = 50;
    var cutoff = 1000;

    if(time > cutoff)
    {
      self._close_hover();
      return;
    }
    else if(self._is_hovering(image_index))
    {
      self.close_hover_timer = window.setTimeout(function(){self._hover_timeout(image_index, 0);}, checkInterval);
    }
    else
    {
      self.close_hover_timer = window.setTimeout(function(){self._hover_timeout(image_index, time+checkInterval);}, checkInterval);
    }
  },

  _is_hovering: function(image_index)
  {
    var self = this;
    var hoverEmpty = self.image_layer.selectAll(".hover-image[data-index='" + image_index + "']:hover").empty();
    var circleEmpty = self.datum_layer.selectAll("circle[data-index='" + image_index + "']:hover").empty();
    var selectedCircleEmpty = self.selected_layer.selectAll("circle[data-index='" + image_index + "']:hover").empty();

    return !(hoverEmpty && circleEmpty && selectedCircleEmpty);
  },

  _close_hover: function()
  {
    var self = this;

    self.opening_image = null;

    if(self.close_hover_timer)
    {
      window.clearTimeout(self.close_hover_timer);
      self.close_hover_timer = null;
    }

    // Cancel any pending hover ...
    self._cancel_hover();

    // Close any current hover images ...
    self.image_layer.selectAll(".hover-image").remove();

    // Remove openHover class tag from any points that might have it
    self.datum_layer.selectAll("circle.openHover")
      .classed("openHover", false)
      ;
  },
});<|MERGE_RESOLUTION|>--- conflicted
+++ resolved
@@ -529,11 +529,7 @@
 
       // Draw points ...
       var circle = self.datum_layer.selectAll(".datum")
-<<<<<<< HEAD
-        .data(filtered_indices, function(d, i){ 
-=======
         .data(filtered_indices, function(d, i){
->>>>>>> d9fa935b
           return d;
         })
         ;
@@ -557,15 +553,9 @@
       circle
         .attr("cx", function(d, i) { return self.x_scale( x[d] ); })
         .attr("cy", function(d, i) { return self.y_scale( y[d] ); })
-<<<<<<< HEAD
-        .attr("fill", function(d, i) { 
-          var value = v[d];
-          if(Number.isNaN(value))
-=======
         .attr("fill", function(d, i) {
           var value = v[d];
           if(isNaN(value))
->>>>>>> d9fa935b
             return $("#color-switcher").colorswitcher("get_null_color");
           else
             return self.options.color(value);
@@ -608,17 +598,6 @@
         })
         ;
       circle
-<<<<<<< HEAD
-        .attr("cx", function(d, i) { 
-          return x_scale( x[d] ); 
-        })
-        .attr("cy", function(d, i) { 
-          return y_scale( y[d] ); 
-        })
-        .attr("fill", function(d, i) { 
-          var value = v[d];
-          if(Number.isNaN(value))
-=======
         .attr("cx", function(d, i) {
           return x_scale( x[d] );
         })
@@ -628,7 +607,6 @@
         .attr("fill", function(d, i) {
           var value = v[d];
           if(isNaN(value))
->>>>>>> d9fa935b
             return $("#color-switcher").colorswitcher("get_null_color");
           else
             return self.options.color(value);
