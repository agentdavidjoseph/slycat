--- conflicted
+++ resolved
@@ -499,10 +499,6 @@
           next_index = lower_node['i'];
           next_args = [{l: lower_node['l'] + get_length(lower_node['i'], lower_node['i'] - 1), i: lower_node['i'] - 1}, upper_node];
         }
-<<<<<<< HEAD
-=======
-
->>>>>>> a5b8897d
 
         if(next_index >= 0 && next_index < self.options.images.length && self.options.images[next_index]) {
           console.debug("Found " + self.options.images[next_index])
