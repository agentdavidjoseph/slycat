--- conflicted
+++ resolved
@@ -944,15 +944,12 @@
               images_selection_changed(variable);
             });
 
-<<<<<<< HEAD
-=======
             // Changing the auto scale option updates the scatterplot and logs it ...
             $("#controls").bind("auto-scale", function(event, auto_scale)
             {
               auto_scale_option_changed(auto_scale);
             });
 
->>>>>>> bad2e3a2
             // Log changes to hidden selection ...
             $("#controls").bind("hide-selection", function(event, selection)
             {
@@ -1071,10 +1068,7 @@
           update_current_colorscale();
           $("#table").table("option", "colorscale", colorscale);
           $("#scatterplot").scatterplot("update_color_scale_and_v", {v : v, v_string : table_metadata["column-types"][v_index]=="string", colorscale : colorscale});
-<<<<<<< HEAD
-=======
           $("#scatterplot").scatterplot("option", "v_label", table_metadata["column-names"][v_index]);
->>>>>>> bad2e3a2
         }
 
         function update_current_colorscale()
