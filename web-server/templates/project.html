<!DOCTYPE html>

<!--
Copyright 2013, Sandia Corporation. Under the terms of Contract
DE-AC04-94AL85000 with Sandia Corporation, the U.S. Government retains certain
rights in this software.
-->

<html>
  <head>
{{> head}}
    <title>{{name}} - Slycat Project</title>
    <script type="text/javascript" src="{{server-root}}js/file-browser.js"></script>
    <script type="text/javascript" src="{{server-root}}js/jquery.combobox.js"></script>
    <link rel="stylesheet" href="{{server-root}}style/file-browser.css" type="text/css">
    <link rel="stylesheet" href="{{server-root}}style/combobox.css" type="text/css">
  </head>

  <body>
{{> header}}

    <div id="page-title">
      <div class="width-wrapper">
        {{#can-administer}}
        <button id="edit-project-button" class="edit-page" title="Edit this project's name, description, and security.">Edit Project</button>
        {{/can-administer}}
        <div id="breadcrumbs">
          <a href="{{server-root}}projects">Projects</a> &rarr;
        </div>
        <h2>{{name}}</h2>
        <div id="project-desc">{{description}}</div>
        <div id="edit-project">

          <div id="edit-project-form" class="dialog" title="Edit Project">
            <button id="delete-project-link">Delete Project</button>
            <label for="new-project-name">Project Name</label>
            <input id="new-project-name" class="text ui-widget-content ui-corner-all" value="{{name}}" />
            <label for="new-project-description">Description</label>
            <textarea id="new-project-description" class="text ui-widget-content ui-corner-all" rows="3" cols="20">{{description}}</textarea>

            <div id="sharing">
              <div id="admins">
                <label>Administrators</label>
                <p class="helpText">Project administrators can read and write all data, and add or remove users.</p>
                <table>
                  <tbody id="administrator-list">
                  </tbody>
                  <tfoot>
                    <tr>
                      <td><input id="new-administrator" type='text' title='Username' placeholder="Username"></input></td>
                      <td><button id="add-administrator" class='add' title='Add administrator'>Add</button></td>
                    </tr>
                  </tfoot>
                </table>
              </div>

              <div id="writers">
                <label>Writers</label>
                <p class="helpText">Project writers can read and write all data.</p>
                <table>
                  <tbody id="writer-list">
                  </tbody>
                  <tfoot>
                    <tr>
                      <td><input id="new-writer" type='text' title='Username' placeholder="Username"></input></td>
                      <td><button id="add-writer" class='add' title='Add writer'>Add</button></td>
                    </tr>
                  </tfoot>
                </table>
              </div>

              <div id="readers">
                <label>Readers</label>
                <p class="helpText">Project readers can read all data.</p>
                <table>
                  <tbody id="reader-list">
                  </tbody>
                  <tfoot>
                    <tr>
                      <td><input id="new-reader" type='text' title='Username' placeholder="Username"></input></td>
                      <td><button id="add-reader" class='add' title='Add reader'>Add</button></td>
                    </tr>
                  </tfoot>
                </table>
              </div>
            </div>
          </div>
        </div>
      </div>
    </div>

    <div id="content">
      <div class="width-wrapper">

        <div class="buttonBar">
          {{#can-write}}
          <button id="local-cca-button" title="Compute a CCA model using a local file.">Local CCA</button>
          <button id="remote-cca-button" title="Compute a CCA model using a remote file.">Remote CCA</button>
          <button id="remote-pi-button" title="Load a parameter image model from a remote CSV file.">Remote PI</button>
          <button id="remote-ti-button" title="Load a tracer image model from a remote CSV file.">Remote TI</button>
          {{/can-write}}
        </div>
        <!-- Local CCA user interface -->
        <div id="local-cca-form" class="dialog" title="Local File CCA Model">
          <div id="local-cca-basics">
            <label for="local-cca-name">Model Name</label>
            <input id="local-cca-name" class="text ui-widget-content ui-corner-all" value="{{new-model-name}}" />
            <label for="local-cca-description">Description</label>
            <textarea id="local-cca-description" class="text ui-widget-content ui-corner-all" rows="3" cols="20"></textarea>
            <label for="local-cca-marking">Marking</label>
            <select id="local-cca-marking">
              {{#marking-types}}
              <option value='{{type}}'>{{label}}</option>
              {{/marking-types}}
            </select>
            <button id="local-cca-basics-next">Next</button>
          </div>

          <div id="local-cca-browse">
            <p>Choose a file to be analyzed:</p>
            <input id="local-cca-file" type="file" name="file"/>
            <button id="local-cca-browse-next">Next</button>
          </div>

          <div id="local-cca-parameters">
            <table id="local-cca-variables">
              <thead>
                <tr><th>Variable</th><th>Input</th><th>Output</th></tr>
                <tr>
                  <td></td>
                  <td><button id="local-cca-all-inputs-on" title="Turn all inputs on.">On</button><button id="local-cca-all-inputs-off" title="Turn all inputs off.">Off</button></td>
                  <td><button id="local-cca-all-outputs-on" title="Turn all outputs on.">On</button><button id="local-cca-all-outputs-off" title="Turn all outputs off.">Off</button></td>
                </tr>
              </thead>
              <tbody>
              </tbody>
            </table>

            <div>
              <p><input id="local-cca-scale-inputs" type="checkbox"></input>Scale inputs to unit variance.</p>
            </div>
            <button id="local-cca-parameters-next">Run</button>
          </div>

          <div id="local-cca-running" class="runningModel">
            <p>Your model is being generated.</p>
            <div id="model-progress">
              <input class="modelPie" value="1" />
            </div>
            <p>You can close this dialog and watch top status bar for a green checkmark to see when it completes.</p>
            <p>If you leave this dialog open, we will take you to the model as soon as it's generated.</p>
            <button id="local-cca-running-close">Close</button>
          </div>
        </div>

        <!-- Remote CCA user interface -->
        <div id="remote-cca-form" class="dialog" title="Remote File CCA Model">
          <div id="remote-cca-basics">
            <label for="remote-cca-name">Model Name</label>
            <input id="remote-cca-name" class="text ui-widget-content ui-corner-all" value="{{new-model-name}}" />
            <label for="remote-cca-description">Description</label>
            <textarea id="remote-cca-description" class="text ui-widget-content ui-corner-all" rows="3" cols="20"></textarea>
            <select id="remote-cca-marking">
              {{#marking-types}}
              <option value='{{type}}'>{{label}}</option>
              {{/marking-types}}
            </select>
            <button id="remote-cca-basics-next">Next</button>
          </div>

          <div id="remote-cca-connection">
            <div class="ui-widget">
              <label for="remote-cca-hostname">Type the remote host where your data is located:</label>
              <input type="text" id="remote-cca-hostname">
              <div id="remote-hosts-cca-message"></div>
            </div>
            <p><label for="remote-cca-username">Username</label><input id="remote-cca-username" name="remote-cca-username" type="input"/></p>
            <p><label for="remote-cca-password">Password</label><input id="remote-cca-password" name="remote-cca-password" type="password"/></p>
            <button id="remote-cca-connection-next">Next</button>
          </div>

          <div id="remote-cca-browse">
            <p>Highlight the file to be analyzed:</p>
            <p><input id="remote-cca-hide-dotfiles" type="checkbox">Hide Dotfiles</input></p>
            <div id="remote-cca-browser"></div>
            <button id="remote-cca-browse-next">Next</button>
          </div>

          <div id="remote-cca-parameters">
            <table id="remote-cca-variables">
              <thead>
                <tr><th>Variable</th><th>Input</th><th>Output</th></tr>
                <tr>
                  <td></td>
                  <td><button id="remote-cca-all-inputs-on" title="Turn all inputs on.">On</button><button id="remote-cca-all-inputs-off" title="Turn all inputs off.">Off</button></td>
                  <td><button id="remote-cca-all-outputs-on" title="Turn all outputs on.">On</button><button id="remote-cca-all-outputs-off" title="Turn all outputs off.">Off</button></td>
                </tr>
              </thead>
              <tbody>
              </tbody>
            </table>

            <div>
              <p><input id="remote-cca-scale-inputs" type="checkbox"></input>Scale inputs to unit variance.</p>
            </div>
            <button id="remote-cca-parameters-next">Run</button>
          </div>

          <div id="remote-cca-running" class="runningModel">
            <p>Your model is being generated.</p>
            <div id="model-progress">
              <input class="modelPie" value="1" />
            </div>
            <p>You can close this dialog and watch top status bar for a green checkmark to see when it completes.</p>
            <p>If you leave this dialog open, we will take you to the model as soon as it's generated.</p>
            <button id="remote-cca-running-close">Close</button>
          </div>
        </div>

        <!-- Remote PI user interface -->
        <div id="remote-pi-form" class="dialog" title="Remote File Parameter Image Model">
          <div id="remote-pi-basics">
            <label for="remote-pi-name">Model Name</label>
            <input id="remote-pi-name" class="text ui-widget-content ui-corner-all" value="{{new-model-name}}" />
            <label for="remote-pi-description">Description</label>
            <textarea id="remote-pi-description" class="text ui-widget-content ui-corner-all" rows="3" cols="20"></textarea>
            <select id="remote-pi-marking">
              {{#marking-types}}
              <option value='{{type}}'>{{label}}</option>
              {{/marking-types}}
            </select>
            <button id="remote-pi-basics-next">Next</button>
          </div>

          <div id="remote-pi-connection">
            <div class="ui-widget">
              <label for="remote-pi-hostname">Type the remote host where your data is located:</label>
              <input type="text" id="remote-pi-hostname">
              <div id="remote-hosts-pi-message"></div>
            </div>
            <p><label for="remote-pi-username">Username</label><input id="remote-pi-username" name="remote-pi-username" type="input"/></p>
            <p><label for="remote-pi-password">Password</label><input id="remote-pi-password" name="remote-pi-password" type="password"/></p>
            <button id="remote-pi-connection-next">Next</button>
          </div>

          <div id="remote-pi-browse">
            <div id="top-shelf" style="height:50px; padding-right:5px;margin-bottom:5px;">
              <div id="dotfile-div" style="float:left;">
                <p><input id="remote-pi-hide-dotfiles" type="checkbox">Hide Dotfiles</input></p>
              </div>
              <div id="pi-file-path-entry" style="float:left; margin-left:30px;">
                <p><input id="remote-pi-path-entry" class="path-entry-input" style="width: 400px;" type="text" placeholder="File Path Entry"></input></p>
              </div>
              <button id="remote-pi-browse-next" style="float:right;margin-top:10px;">Next</button>
            </div>
            <div id="remote-pi-browser" style="margin-bottom:15px;"></div>
            <button id="remote-pi-browse-next">Next</button>
          </div>

          <div id="remote-pi-parameters">
            <table id="remote-pi-variables">
              <thead>
                <tr><th>Variable</th><th>Input</th><th>Output</th><th>Rating</th><th>Category</th><th>Image</th></tr>
              </thead>
              <tbody>
              </tbody>
            </table>
            <button id="remote-pi-parameters-next">Run</button>
          </div>

          <div id="remote-pi-running" class="runningModel">
            <p>Your model is being generated.</p>
            <div id="model-progress">
              <input class="modelPie" value="1" />
            </div>
            <p>You can close this dialog and watch top status bar for a green checkmark to see when it completes.</p>
            <p>If you leave this dialog open, we will take you to the model as soon as it's generated.</p>
            <button id="remote-pi-running-close">Close</button>
          </div>
        </div>




        <ul id="models" class="main-list">
        {{#models}}
          <li>
            <div class="main-item">
              <a class="clicker" href="{{server-root}}models/{{_id}}"></a>
              <h3 class="main-title"><a class="model-link" href="{{server-root}}models/{{_id}}">{{name}}</a></h3>
              <a class="main-tag model" href="{{server-root}}models/{{_id}}">{{model-type}}</a>
              <!-- <div class="main-type">{{model-type}}</div> -->
              <div class="main-created">Created {{created}} by {{creator}}</div>
              <div class="main-marking">{{{marking-html}}}</div>
              <p class="main-description">{{description}}</p>
            </div>
          </li>
        {{/models}}
        </ul>
      </div>
    </div>

    <script type="text/javascript">

      $(document).ready(function()
      {
        /* Project user interface */
        var security = {{{acl-json}}};
        var modified_security = {{{acl-json}}};

        function add_user(control, list, callback)
        {
          return function()
          {
            user_id = control.val();

            $.ajax({
              type : "GET",
              url : "{{server-root}}users/" + user_id,
              success : function(user)
              {
                if(!window.confirm("Add access for user " + user.name + "?  You must ensure that they have a need-to-know for access to all project data."))
                  return;

                list.push({user : user_id });
                callback();
              },
              error : function()
              {
                alert("Unknown user " + user_id);
              }
            });
          }
        }
        $("#add-administrator").button().click(add_user($("#new-administrator"), modified_security.administrators, update_administrator_acl));
        $("#add-writer").button().click(add_user($("#new-writer"), modified_security.writers, update_writer_acl));
        $("#add-reader").button().click(add_user($("#new-reader"), modified_security.readers, update_reader_acl));

        function remove_user(list, index, callback)
        {
          return function()
          {
            list.splice(index, 1);
            callback();
          }
        }

        function update_administrator_acl()
        {
          $("#administrator-list").empty();
          for(var i in modified_security.administrators)
          {
            var delete_button = $("<button class='delete' title='Remove administrator'>Remove</button>").button().click(remove_user(modified_security.administrators, i, update_administrator_acl));
            var row = $("<tr>")
            $("<td>").text(modified_security.administrators[i].user).appendTo(row);
            $("<td>").append(delete_button).appendTo(row);
            row.appendTo("#administrator-list");
          }
        }

        function update_writer_acl()
        {
          $("#writer-list").empty();
          for(var i in modified_security.writers)
          {
            var delete_button = $("<button class='delete' title='Remove writer'>Remove</button>").button().click(remove_user(modified_security.writers, i, update_writer_acl));
            var row = $("<tr>")
            $("<td>").text(modified_security.writers[i].user).appendTo(row);
            $("<td>").append(delete_button).appendTo(row);
            row.appendTo("#writer-list");
          }
        }

        function update_reader_acl()
        {
          $("#reader-list").empty();
          for(var i in modified_security.readers)
          {
            var delete_button = $("<button class='delete' title='Remove reader'>Remove</button>").button().click(remove_user(modified_security.readers, i, update_reader_acl));
            var row = $("<tr>")
            $("<td>").text(modified_security.readers[i].user).appendTo(row);
            $("<td>").append(delete_button).appendTo(row);
            row.appendTo("#reader-list");
          }
        }

        update_administrator_acl();
        update_writer_acl();
        update_reader_acl();

        $("#delete-project-link").click(function(){
          if(!window.confirm("Delete project {{name}}?  This will delete all artifacts and analyses and cannot be undone."))
            return false;

          $.ajax(
          {
            type : "DELETE",
            url : "{{server-root}}projects/{{_id}}",
            success : function(details)
            {
              window.location.href = "{{server-root}}projects";
            },
            error : function(request, status, reason_phrase)
            {
              window.alert("Error deleting project: " + reason_phrase);
            }
          });
        });

        $("#edit-project-form").dialog(
        {
          autoOpen: false,
          width: 700,
          height: 600,
          modal: true,
          buttons:
          {
            "Save Changes": function()
            {
              var project =
              {
                "name" : $("#new-project-name").val(),
                "description" : $("#new-project-description").val()
              }

              if(modified_security != security)
                project["acl"] = modified_security;

              $.ajax(
              {
                type : "PUT",
                url : "{{server-root}}projects/{{_id}}",
                contentType : "application/json",
                data : $.toJSON(project),
                processData : false,
                success : function()
                {
                  window.location.reload();
                },
                error : function(request, status, reason_phrase)
                {
                  window.alert("Error updating project: " + reason_phrase);
                }
              });
            },
            Cancel: function()
            {
              $(this).dialog("close");
            },
          },
        });

        $("#edit-project-button").button().click(function()
        {
          $("#edit-project-form").dialog("open");
          $("#new-project-name").focus();
        });

        /* Local CCA  user interface */

        local_cca_model = null;
        $("#local-cca-form").dialog(
        {
          autoOpen: false,
          width: 700,
          height: 700,
          modal: true,
          open : function()
          {
            $("#local-cca-basics").css("display", "block");
            $("#local-cca-browse").css("display", "none");
            $("#local-cca-parameters").css("display", "none");
            $("#local-cca-running").css("display", "none");
            $("#local-cca-parameters-next").button("enable");
          },
          close : function()
          {
            clearTimeout(window.modelGenerationTimeout);
            if(local_cca_model != null) {
              $.ajax(
              {
                type : "DELETE",
                url : "{{server-root}}models/" + local_cca_model,
                success : function(details)
                {
                  console.log("successfuly deleted unfinished model");
                },
                error : function(request, status, reason_phrase)
                {
                  console.log("problems deleting unfinished model");
                }
              });
            }
            local_cca_model = null;
          }
        });
        $("#local-cca-basics-next").button().click(function()
        {
          $.ajax(
          {
            type : "POST",
            url : "{{server-root}}projects/{{_id}}/models",
            contentType : "application/json",
            data: $.toJSON(
            {
              "model-type" : "cca",
              "name" : $("#local-cca-name").val(),
              "marking" : $("#local-cca-marking").val(),
              "description" : $("#local-cca-description").val()
            }),
            processData: false,
            success: function(result)
            {
              local_cca_model = result["id"];
              $("#local-cca-basics").css("display", "none");
              $("#local-cca-browse").css("display", "block");
            },
            error: function(request, status, reason_phrase)
            {
              window.alert("Error creating model: " + reason_phrase);
            }
          });
        });
        $("#local-cca-browse-next").button().click(function()
        {
          if($("#local-cca-file")[0].files.length != 1)
          {
            window.alert("You must select exactly one file to index.");
            return;
          }

          var data = new FormData();
          data.append("file", $("#local-cca-file")[0].files[0]);
          data.append("input", true);

          $.ajax(
          {
            type : "PUT",
            url : "{{server-root}}models/" + local_cca_model + "/tables/data-table",
            data : data,
            contentType : false,
            processData : false,
            success : function(result)
            {
              $.ajax(
              {
                type : "GET",
                url : "{{server-root}}models/" + local_cca_model + "/tables/data-table/arrays/0/metadata",
                success : function(table)
                {
                  function deselect_companion(companion)
                  {
                    return function()
                    {
                      companion.removeAttr("checked");
                    }
                  }
                  $("#local-cca-variables tbody").empty();
                  $.each(table["column-names"], function(index, column)
                  {
                    var row = $("<tr>")
                      .addClass(function(){
                        if( (table["column-types"][index] == "string") || (table["column-min"][index] == table["column-max"][index]) )
                          return "disabled ui-state-default";
                      })
                      .appendTo($("#local-cca-variables tbody"));
                    $("<td>").text(column).appendTo(row);

                    if(table["column-types"][index] == "string")
                    {
                      $("<td colspan='2'><span class='ui-icon ui-icon-info'></span>Cannot analyze non-numeric data.</td>").appendTo(row);
                    }
                    else if(table["column-min"][index] == table["column-max"][index])
                    {
                      $("<td colspan='2'><span class='ui-icon ui-icon-info'></span>Cannot analyze constant data.</td>").appendTo(row);
                    }
                    else
                    {
                      var input = $("<input type='checkbox' name='inputs' class='local-cca-input-variable' title='Treat variable as an input for analysis.'>").val(index).appendTo($("<td>").appendTo(row));
                      var output = $("<input type='checkbox' name='outputs' class='local-cca-output-variable' title='Treat variable as an output for analysis.'>").val(index).appendTo($("<td>").appendTo(row));

                      input.attr("checked", "checked");
                      input.click(deselect_companion(output));
                      output.click(deselect_companion(input));
                    }
                  });

                  $("#local-cca-scale-inputs").attr("checked", "checked");
                  $("#local-cca-browse").css("display", "none");
                  $("#local-cca-parameters").css("display", "block");
                }
              });
            },
            error : function(request, status, reason_phrase)
            {
              window.alert("Error setting-up local connection: " + reason_phrase);
            }
          });
        });
        $("#local-cca-all-inputs-on").button().click(function()
        {
          $(".local-cca-input-variable").attr("checked", "checked");
          $(".local-cca-output-variable").removeAttr("checked");
        });
        $("#local-cca-all-inputs-off").button().click(function()
        {
          $(".local-cca-input-variable").removeAttr("checked");
        });
        $("#local-cca-all-outputs-on").button().click(function()
        {
          $(".local-cca-output-variable").attr("checked", "checked");
          $(".local-cca-input-variable").removeAttr("checked");
        });
        $("#local-cca-all-outputs-off").button().click(function()
        {
          $(".local-cca-output-variable").removeAttr("checked");
        });
        $("#local-cca-parameters-next").button().click(function()
        {
          function store_parameter(name, value)
          {
            $.ajax(
            {
              async : false,
              type : "PUT",
              url : "{{server-root}}models/" + local_cca_model + "/parameters/" + name,
              contentType : "application/json",
              data: $.toJSON(
              {
                input : true,
                value : value,
              }),
              processData : false,
              error: function(request, status, reason_phrase)
              {
                window.alert("Error setting model parameter: " + reason_phrase);
              }
            });
          }

          input_columns = [];
          $(".local-cca-input-variable:checked").each(function(index, element) { input_columns.push(Number($(element).val())); });
          if(input_columns.length < 1)
          {
            window.alert("You must select at least one input column.");
            return;
          }

          output_columns = [];
          $(".local-cca-output-variable:checked").each(function(index, element) { output_columns.push(Number($(element).val())); });
          if(output_columns.length < 1)
          {
            window.alert("You must select at least one output column.");
            return;
          }

          store_parameter("input-columns", input_columns);
          store_parameter("output-columns", output_columns);
          store_parameter("scale-inputs", $("#local-cca-scale-inputs").attr("checked") == "checked" ? true : false);

          $.ajax(
          {
            type : "POST",
            url : "{{server-root}}models/" + local_cca_model + "/finish",
            success: function(result)
            {
              var mid = local_cca_model;
              local_cca_model = null;
              $("#local-cca-parameters-next").button("disable");

              window.modelGenerationTimeout = setTimeout(function(){
                get_model_status(mid, process_model_status);
              }, 1000);
            },
            error: function(request, status, reason_phrase)
            {
              window.alert("Error creating model: " + reason_phrase);
            }
          });
        });
        $("#local-cca-running-close").button().click(function()
        {
          $("#local-cca-form").dialog("close");
        });
        $("#local-cca-button").button().click(function()
        {
          $("#local-cca-form").dialog("open");
        });

        /* Remote CCA  user interface */
        remote_cca_model = null;
        $("#remote-cca-form").dialog(
        {
          autoOpen: false,
          width: 700,
          height: 700,
          modal: true,
          open : function()
          {
            $("#remote-cca-basics").css("display", "block");
            $("#remote-cca-connection").css("display", "none");
            $("#remote-cca-browse").css("display", "none");
            $("#remote-cca-parameters").css("display", "none");
            $("#remote-cca-running").css("display", "none");
            $("#remote-cca-parameters-next").button("enable");
          },
          close : function()
          {
            clearTimeout(window.modelGenerationTimeout);
            if(remote_cca_model != null) {
              $.ajax(
              {
                type : "DELETE",
                url : "{{server-root}}models/" + remote_cca_model,
                success : function(details)
                {
                  console.log("successfuly deleted unfinished model");
                },
                error : function(request, status, reason_phrase)
                {
                  console.log("problems deleting unfinished model");
                }
              });
            }
            remote_cca_model = null;

            // Clear password field
            $("#remote-cca-password").val("");
          }
        });
        $("#remote-cca-basics-next").button().click(function()
        {
          $.ajax(
          {
            type : "POST",
            url : "{{server-root}}projects/{{_id}}/models",
            contentType : "application/json",
            data: $.toJSON(
            {
              "model-type" : "cca",
              "name" : $("#remote-cca-name").val(),
              "marking" : $("#remote-cca-marking").val(),
              "description" : $("#remote-cca-description").val()
            }),
            processData: false,
            success: function(result)
            {
              remote_cca_model = result["id"];
              $("#remote-cca-basics").css("display", "none");
              $("#remote-cca-connection").css("display", "block");
            },
            error: function(request, status, reason_phrase)
            {
              window.alert("Error creating model: " + reason_phrase);
            }
          });
        });
        $("#remote-cca-password").keypress(function(event){
            if (event.keyCode == 13){
              $("#remote-cca-connection-next").trigger("click");
            }
        });
        $("#remote-cca-connection-next").button().click(function()
        {
          $.ajax(
          {
            async : false,
            type : "POST",
            url : "{{server-root}}remote",
            contentType : "application/json",
            data: $.toJSON(
            {
              hostname : $("#remote-cca-hostname").val(),
              username : $("#remote-cca-username").val(),
              password : $("#remote-cca-password").val(),
            }),
            processData : false,
            error: function(request, status, reason_phrase)
            {
              window.alert("Error connecting to remote system: " + reason_phrase);
            },
            success: function(results)
            {
              if( $("#remote-cca-browser").data("slycat-browser") )
                $("#remote-cca-browser").browser("destroy"); // Need to destroy the browser instead of just emptying it, otherwise it does not come up on 2nd invocation.
              $("#remote-cca-browser").empty().browser({
                server_root : "{{server-root}}",
                root_label : $("#remote-cca-hostname").val() + "//",
                root_path : "/",
                session: results.sid,
                directory_selection : false,
                multiple_selection : false,
                hide_dotfiles : false
                });
              $("#remote-cca-connection").css("display", "none");
              $("#remote-cca-browse").css("display", "block");
            }
          });
        });
        $("#remote-cca-hide-dotfiles").click(function()
        {
          $("#remote-cca-browser").browser("option", "hide_dotfiles", $(this).attr("checked"));
        });
        $("#remote-cca-browse-next").button().click(function()
        {
          var session = $("#remote-cca-browser").browser("option", "session");
          var selection = $("#remote-cca-browser").browser("selection");
          if(selection.length != 1)
          {
            window.alert("You must select exactly one file to index.");
            return;
          }
          path = selection[0];

          var data = new FormData();
          data.append("sid", session);
          data.append("path", path);
          data.append("input", true);

          $.ajax(
          {
            type : "PUT",
            contentType : false,
            processData : false,
            url : "{{server-root}}models/" + remote_cca_model + "/tables/data-table",
            data : data,
            success : function(result)
            {
              $.ajax(
              {
                type : "GET",
                url : "{{server-root}}models/" + remote_cca_model + "/tables/data-table/arrays/0/metadata",
                success : function(table)
                {
                  function deselect_companion(companion)
                  {
                    return function()
                    {
                      companion.removeAttr("checked");
                    }
                  }
                  $("#remote-cca-variables tbody").empty();
                  $.each(table["column-names"], function(index, column)
                  {
                    var row = $("<tr>")
                      .addClass(function(){
                        if( (table["column-types"][index] == "string") || (table["column-min"][index] == table["column-max"][index]) )
                          return "disabled ui-state-default";
                      })
                      .appendTo($("#remote-cca-variables tbody"))
                      ;
                    $("<td>").text(column).appendTo(row);

                    if(table["column-types"][index] == "string")
                    {
                      $("<td colspan='2'><span class='ui-icon ui-icon-info'></span>Cannot analyze non-numeric data.</td>").appendTo(row);
                    }
                    else if(table["column-min"][index] == table["column-max"][index])
                    {
                      $("<td colspan='2'><span class='ui-icon ui-icon-info'></span>Cannot analyze constant data.</td>").appendTo(row);
                    }
                    else
                    {
                      var input = $("<input type='checkbox' name='inputs' class='remote-cca-input-variable' title='Treat variable as an input for analysis.'>").val(index).appendTo($("<td>").appendTo(row));
                      var output = $("<input type='checkbox' name='outputs' class='remote-cca-output-variable' title='Treat variable as an output for analysis.'>").val(index).appendTo($("<td>").appendTo(row));

                      input.attr("checked", "checked");
                      input.click(deselect_companion(output));
                      output.click(deselect_companion(input));
                    }
                  });
                  $("#remote-cca-scale-inputs").attr("checked", "checked");
                  $("#remote-cca-browse").css("display", "none");
                  $("#remote-cca-parameters").css("display", "block");
                }
              });
            },
            error : function(request, status, reason_phrase)
            {
              window.alert("Error setting-up remote connection: " + reason_phrase);
            }
          });
        });
        $("#remote-cca-all-inputs-on").button().click(function()
        {
          $(".remote-cca-input-variable").attr("checked", "checked");
          $(".remote-cca-output-variable").removeAttr("checked");
        });
        $("#remote-cca-all-inputs-off").button().click(function()
        {
          $(".remote-cca-input-variable").removeAttr("checked");
        });
        $("#remote-cca-all-outputs-on").button().click(function()
        {
          $(".remote-cca-output-variable").attr("checked", "checked");
          $(".remote-cca-input-variable").removeAttr("checked");
        });
        $("#remote-cca-all-outputs-off").button().click(function()
        {
          $(".remote-cca-output-variable").removeAttr("checked");
        });
        $("#remote-cca-parameters-next").button().click(function()
        {
          function store_parameter(name, value)
          {
            $.ajax(
            {
              async : false,
              type : "PUT",
              url : "{{server-root}}models/" + remote_cca_model + "/parameters/" + name,
              contentType : "application/json",
              data: $.toJSON(
              {
                input : true,
                value : value,
              }),
              processData : false,
              error: function(request, status, reason_phrase)
              {
                window.alert("Error setting model parameter: " + reason_phrase);
              }
            });
          }

          input_columns = [];
          $(".remote-cca-input-variable:checked").each(function(index, element) { input_columns.push(Number($(element).val())); });
          if(input_columns.length < 1)
          {
            window.alert("You must select at least one input column.");
            return;
          }

          output_columns = [];
          $(".remote-cca-output-variable:checked").each(function(index, element) { output_columns.push(Number($(element).val())); });
          if(output_columns.length < 1)
          {
            window.alert("You must select at least one output column.");
            return;
          }

          store_parameter("input-columns", input_columns);
          store_parameter("output-columns", output_columns);
          store_parameter("scale-inputs", $("#remote-cca-scale-inputs").attr("checked") == "checked" ? true : false);

          $.ajax(
          {
            type : "POST",
            url : "{{server-root}}models/" + remote_cca_model + "/finish",
            success: function(result)
            {
              var mid = remote_cca_model;
              remote_cca_model = null;
              $("#remote-cca-parameters-next").button("disable");

              window.modelGenerationTimeout = setTimeout(function(){
                get_model_status(mid, process_model_status);
              }, 1000);
            },
            error: function(request, status, reason_phrase)
            {
              window.alert("Error creating model: " + reason_phrase);
            }
          });
        });
        $("#remote-cca-running-close").button().click(function()
        {
          $("#remote-cca-form").dialog("close");
        });
        $("#remote-cca-button").button().click(function()
        {
          $("#remote-cca-form").dialog("open");
        });

        /*This each loop goes over each model type abbreviation and sets the "#remote-model_name-hostname" textfield to a combobox.
          It also watches the text field for value changes and handles displaying messages and removing them when they need to be
          shown or hidden. If there is a new model type that you would like a remote connection combobox in, simply add a text field
          with the id: "#remote-model_name-hostname" where model_name is the actual abbreviation (Ex: cca, pi). This text field will
          be the combobox where they can type their own hostname, or select from the list. Then make sure there is a div of 
          id: "#remote-hosts-model_name-message" where model_name is the actual abbreviation. This div will be where the sub-optimal 
          warning message is added or removed.
        */
<<<<<<< HEAD
        $.each(["cca", "pi"], function(index, model_type){
          $("#remote-" + model_type + "-hostname").combobox(
            {{remote-hosts-arr}}
          );
          $("#remote-"+ model_type + "-hostname").change(function(){
            var remote_host_array = $.parseJSON("{{{remote-hosts}}}");
            if($(this).val() == ""){
              $("#remote-hosts-" + model_type + "-message").html("");
            }else{
              $.each(remote_host_array, function(index, remote_host_object){
                if (remote_host_object.name == $("#remote-" + model_type + "-hostname").val()){
                  if(remote_host_object.hasOwnProperty("message")){
                    $("#remote-hosts-" + model_type + "-message").html("<p>"+ remote_host_object.message +"</p>");
                  }else{
                    $("#remote-hosts-" + model_type + "-message").html("");
                  }
                  return false;
                }
              });
            }
=======
        $.each(["cca", "pi"], function(index, model_type)
        {
          $("#remote-" + model_type + "-hostname").combobox({{remote-hosts-arr}});
          $("#remote-"+ model_type + "-hostname").on("change", function()
          {
            var remote_host_array = $.parseJSON("{{{remote-hosts}}}");
            $("#remote-hosts-" + model_type + "-message").html("");
            $.each(remote_host_array, function(index, remote_host_object)
            {
              if(remote_host_object.name == $("#remote-" + model_type + "-hostname").val())
              {
                if(remote_host_object.hasOwnProperty("message"))
                {
                  $("#remote-hosts-" + model_type + "-message").html("<p>"+ remote_host_object.message +"</p>");
                }
                return false;
              }
            });
>>>>>>> d9fa935b
          });
        });

        function process_model_status(results) {
          if(results.finished === null) {
            $("#local-cca-parameters").css("display", "none");
            $("#local-cca-running").css("display", "block");
            $("#remote-cca-parameters").css("display", "none");
            $("#remote-cca-running").css("display", "block");
            var modelPie = $("#model-progress .modelPie");
            modelPie.knob({
                  'min':0,
                  'max':1,
                  'readOnly':true,
                  'displayInput':false,
                  'fgColor':'#4D720C',
                  'bgColor':'#D7D7D6',
                  'width':200,
                  'height':200,
                  'thickness':0.35,
                  'step':0.01,
                });
            modelPie.val(results["progress"]).trigger('change');
            window.modelGenerationTimeout = setTimeout(function(){
              get_model_status(results._id, process_model_status);
            }, 1000);
          }
          else {
            window.location = "{{server-root}}models/" + results._id;
          }
        }

        /* Remote PI  user interface */
        remote_pi_model = null;
        $("#remote-pi-form").dialog(
        {
          autoOpen: false,
          width: 700,
          height: 700,
          modal: true,
          open : function()
          {
            $("#remote-pi-basics").css("display", "block");
            $("#remote-pi-connection").css("display", "none");
            $("#remote-pi-browse").css("display", "none");
            $("#remote-pi-parameters").css("display", "none");
            $("#remote-pi-running").css("display", "none");
            $("#remote-pi-parameters-next").button("enable");
          },
          close : function()
          {
            clearTimeout(window.modelGenerationTimeout);
            if(remote_pi_model != null) {
              $.ajax(
              {
                type : "DELETE",
                url : "{{server-root}}models/" + remote_pi_model,
                success : function(details)
                {
                  console.log("successfuly deleted unfinished model");
                },
                error : function(request, status, reason_phrase)
                {
                  console.log("problems deleting unfinished model");
                }
              });
            }
            remote_pi_model = null;

            // Clear password field
            $("#remote-pi-password").val("");
            // Clear file path field
            $(".path-entry-input").val("");
          }
        });
        $("#remote-pi-basics-next").button().click(function()
        {
          $.ajax(
          {
            type : "POST",
            url : "{{server-root}}projects/{{_id}}/models",
            contentType : "application/json",
            data: $.toJSON(
            {
              "model-type" : window.remote_pi_model_type || "parameter-image",
              "name" : $("#remote-pi-name").val(),
              "marking" : $("#remote-pi-marking").val(),
              "description" : $("#remote-pi-description").val()
            }),
            processData: false,
            success: function(result)
            {
              remote_pi_model = result["id"];
              $("#remote-pi-basics").css("display", "none");
              $("#remote-pi-connection").css("display", "block");
            },
            error: function(request, status, reason_phrase)
            {
              window.alert("Error creating model: " + reason_phrase);
            }
          });
        });
        $("#remote-pi-password").keypress(function(event){
            if (event.keyCode == 13){
              $("#remote-pi-connection-next").trigger("click");
            }
        });
        $("#remote-pi-connection-next").button().click(function()
        {
          $.ajax(
          {
            async : false,
            type : "POST",
            url : "{{server-root}}remote",
            contentType : "application/json",
            data: $.toJSON(
            {
              hostname : $("#remote-pi-hostname").val(),
              username : $("#remote-pi-username").val(),
              password : $("#remote-pi-password").val(),
            }),
            processData : false,
            error: function(request, status, reason_phrase)
            {
              window.alert("Error connecting to remote system: " + reason_phrase);
            },
            success: function(results)
            {
              if( $("#remote-pi-browser").data("slycat-browser") )
                $("#remote-pi-browser").browser("destroy"); // Need to destroy the browser instead of just emptying it, otherwise it does not come up on 2nd invocation.
              $("#remote-pi-browser").empty().browser({
                server_root : "{{server-root}}",
                root_label : $("#remote-pi-hostname").val() + "//",
                root_path : "/",
                session: results.sid,
                directory_selection : false,
                multiple_selection : false,
                hide_dotfiles : false
                });
              $("#remote-pi-connection").css("display", "none");
              $("#remote-pi-browse").css("display", "block");
            }
          });
        });
        $("#remote-pi-hide-dotfiles").click(function()
        {
          $("#remote-pi-browser").browser("option", "hide_dotfiles", $(this).attr("checked"));
        });
        $("#remote-pi-browse-next").button().click(function()
        {
          var session = $("#remote-pi-browser").browser("option", "session");
          var selection = $("#remote-pi-browser").browser("selection");
          if(selection.length != 1)
          {
            window.alert("You must select exactly one file to index.");
            return;
          }
          path = selection[0];

          var data = new FormData();
          data.append("sid", session);
          data.append("path", path);
          data.append("input", true);

          $.ajax(
          {
            type : "PUT",
            contentType : false,
            processData : false,
            url : "{{server-root}}models/" + remote_pi_model + "/tables/data-table",
            data : data,
            success : function(result)
            {
              $.ajax(
              {
                type : "GET",
                url : "{{server-root}}models/" + remote_pi_model + "/tables/data-table/arrays/0/metadata",
                success : function(table)
                {
                  function deselect_companions(companions)
                  {
                    return function()
                    {
                      $.each(companions, function(index, companion)
                      {
                        companion.removeAttr("checked");
                      });
                    }
                  }
                  $("#remote-pi-variables tbody").empty();
                  $.each(table["column-names"], function(index, column)
                  {
                    var row = $("<tr>")
                      .appendTo($("#remote-pi-variables tbody"))
                      ;
                    $("<td>").text(column).appendTo(row);

                    var controls = [];

                    if(table["column-types"][index] != "string")
                    {
                      var input = $("<input type='checkbox' name='inputs' class='remote-pi-input-variable' title='Treat variable as an input for analysis.'>").val(index).appendTo($("<td>").appendTo(row));
                      var output = $("<input type='checkbox' name='outputs' class='remote-pi-output-variable' title='Treat variable as an output for analysis.'>").val(index).appendTo($("<td>").appendTo(row));
                      var rating = $("<input type='checkbox' name='outputs' class='remote-pi-rating-variable' title='Treat variable as rating for analysis.'>").val(index).appendTo($("<td>").appendTo(row));
                      controls.push(input, output, rating);

                      input.attr("checked", "checked");
                    }
                    else
                    {
                      $("<td>").appendTo(row);
                      $("<td>").appendTo(row);
                      $("<td>").appendTo(row);
                    }

                    var category = $("<input type='checkbox' name='outputs' class='remote-pi-category-variable' title='Treat variable as a category for analysis.'>").val(index).appendTo($("<td>").appendTo(row));
                    controls.push(category);

                    if(table["column-types"][index] == "string")
                    {
                      var image = $("<input type='checkbox' name='images' class='remote-pi-image-variable' title='Treat variable as an image for analysis.'>").val(index).appendTo($("<td>").appendTo(row));
                      controls.push(image);

                      $.ajax(
                      {
                        type : "GET",
                        url : "{{server-root}}models/" + remote_pi_model + "/tables/data-table/arrays/0/chunk?rows=0&columns=" + index,
                        success : function(columns)
                        {
                          if(columns.data[0][0].slice(0, 7) == "file://")
                          {
                            image.attr("checked", "checked");
                          }
                        }
                      });
                    }
                    else
                    {
                      $("<td>").appendTo(row);
                    }

                    $.each(controls, function(index, control){
                      var others = controls.slice();
                      others.splice(index, 1);
                      control.click(deselect_companions(others));
                    });
                  });
                  $("#remote-pi-browse").css("display", "none");
                  $("#remote-pi-parameters").css("display", "block");
                }
              });
            },
            error : function(request, status, reason_phrase)
            {
              window.alert("Error setting-up remote connection: " + reason_phrase);
            }
          });
        });
        $("#remote-pi-parameters-next").button().click(function()
        {
          function store_parameter(name, value)
          {
            $.ajax(
            {
              async : false,
              type : "PUT",
              url : "{{server-root}}models/" + remote_pi_model + "/parameters/" + name,
              contentType : "application/json",
              data: $.toJSON(
              {
                input : true,
                value : value,
              }),
              processData : false,
              error: function(request, status, reason_phrase)
              {
                window.alert("Error setting model parameter: " + reason_phrase);
              }
            });
          }

          input_columns = [];
          output_columns = [];
          rating_columns = [];
          category_columns = [];
          image_columns = [];
          $(".remote-pi-input-variable:checked").each(function(index, element) { input_columns.push(Number($(element).val())); });
          $(".remote-pi-output-variable:checked").each(function(index, element) { output_columns.push(Number($(element).val())); });
          $(".remote-pi-rating-variable:checked").each(function(index, element) { rating_columns.push(Number($(element).val())); });
          $(".remote-pi-category-variable:checked").each(function(index, element) { category_columns.push(Number($(element).val())); });
          $(".remote-pi-image-variable:checked").each(function(index, element) { image_columns.push(Number($(element).val())); });

          store_parameter("input-columns", input_columns);
          store_parameter("output-columns", output_columns);
          store_parameter("rating-columns", rating_columns);
          store_parameter("category-columns", category_columns);
          store_parameter("image-columns", image_columns);

          $.ajax(
          {
            type : "POST",
            url : "{{server-root}}models/" + remote_pi_model + "/finish",
            success: function(result)
            {
              var mid = remote_pi_model;
              remote_pi_model = null;
              $("#remote-pi-parameters-next").button("disable");

              window.modelGenerationTimeout = setTimeout(function(){
                get_model_status(mid, process_model_status);
              }, 1000);
            },
            error: function(request, status, reason_phrase)
            {
              window.alert("Error creating model: " + reason_phrase);
            }
          });
        });
        $("#remote-pi-running-close").button().click(function()
        {
          $("#remote-pi-form").dialog("close");
        });
        $("#remote-pi-button").button().click(function()
        {
          window.remote_pi_model_type = null;
          $("#remote-pi-form").dialog("option", "title", "Remote File Parameter Image Model");
          $("#remote-pi-form").dialog("open");
        });
        $("#remote-ti-button").button().click(function()
        {
          window.remote_pi_model_type = "tracer-image";
          $("#remote-pi-form").dialog("option", "title", "Remote File Tracer Image Model");
          $("#remote-pi-form").dialog("open");
        });

        function process_model_status(results) {
          if(results.finished === null) {
            $("#local-pi-parameters").css("display", "none");
            $("#local-pi-running").css("display", "block");
            $("#remote-pi-parameters").css("display", "none");
            $("#remote-pi-running").css("display", "block");
            var modelPie = $("#model-progress .modelPie");
            modelPie.knob({
                  'min':0,
                  'max':1,
                  'readOnly':true,
                  'displayInput':false,
                  'fgColor':'#4D720C',
                  'bgColor':'#D7D7D6',
                  'width':200,
                  'height':200,
                  'thickness':0.35,
                  'step':0.01,
                });
            modelPie.val(results["progress"]).trigger('change');
            window.modelGenerationTimeout = setTimeout(function(){
              get_model_status(results._id, process_model_status);
            }, 1000);
          }
          else {
            window.location = "{{server-root}}models/" + results._id;
          }
        }
        function get_model_status(mid, callback)
        {
          $.ajax(
          {
            dataType : "json",
            type : "GET",
            cache : false, // Don't cache this request; otherwise, the browser will display the JSON if the user leaves this page then returns.
            url : "{{server-root}}models/" + mid,
            success : function(results)
            {
              callback(results);
            },
            error : function(request, status, reason_phrase)
            {
              callback(reason_phrase);
            },
          });
        }

      });
    </script>
  </body>
</html><|MERGE_RESOLUTION|>--- conflicted
+++ resolved
@@ -979,28 +979,6 @@
           id: "#remote-hosts-model_name-message" where model_name is the actual abbreviation. This div will be where the sub-optimal 
           warning message is added or removed.
         */
-<<<<<<< HEAD
-        $.each(["cca", "pi"], function(index, model_type){
-          $("#remote-" + model_type + "-hostname").combobox(
-            {{remote-hosts-arr}}
-          );
-          $("#remote-"+ model_type + "-hostname").change(function(){
-            var remote_host_array = $.parseJSON("{{{remote-hosts}}}");
-            if($(this).val() == ""){
-              $("#remote-hosts-" + model_type + "-message").html("");
-            }else{
-              $.each(remote_host_array, function(index, remote_host_object){
-                if (remote_host_object.name == $("#remote-" + model_type + "-hostname").val()){
-                  if(remote_host_object.hasOwnProperty("message")){
-                    $("#remote-hosts-" + model_type + "-message").html("<p>"+ remote_host_object.message +"</p>");
-                  }else{
-                    $("#remote-hosts-" + model_type + "-message").html("");
-                  }
-                  return false;
-                }
-              });
-            }
-=======
         $.each(["cca", "pi"], function(index, model_type)
         {
           $("#remote-" + model_type + "-hostname").combobox({{remote-hosts-arr}});
@@ -1019,7 +997,6 @@
                 return false;
               }
             });
->>>>>>> d9fa935b
           });
         });
 
