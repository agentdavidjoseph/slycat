--- conflicted
+++ resolved
@@ -255,10 +255,6 @@
               <button id="remote-pi-browse-next" style="float:right;margin-top:10px;">Next</button>
             </div>
             <div id="remote-pi-browser" style="margin-bottom:15px;"></div>
-<<<<<<< HEAD
-=======
-            <button id="remote-pi-browse-next">Next</button>
->>>>>>> fe9d11fb
           </div>
 
           <div id="remote-pi-parameters">
