--- conflicted
+++ resolved
@@ -826,11 +826,10 @@
   font-size: 28px;
   padding: 3.5px;
 }
-<<<<<<< HEAD
-a
-{
+
+a {
   cursor: pointer;
-=======
+}
 
 .remap-ui-label {
   display: inline-block;
@@ -847,5 +846,4 @@
 
 .remap-ui-input {
   width: 85%;
->>>>>>> 45d192c7
 }