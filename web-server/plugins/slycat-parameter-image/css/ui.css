/*
Copyright 2013, Sandia Corporation. Under the terms of Contract
DE-AC04-94AL85000 with Sandia Corporation, the U.S. Government retains certain
rights in this software.
*/

/* Page header */

#edit-model-button
{
  float: right;
}

#table
{
  position: absolute;
  top: 0;
  left: 0;
  right: 0;
  bottom: 0;
}

.x-axis,
.y-axis
{
  -moz-user-select: none;
  -webkit-user-select: none;
  -ms-user-select: none;
  user-select: none;
  shape-rendering: crispEdges;
}

.x-axis path,
.y-axis path
{
  fill: none;
  stroke: black;
}

#remote-error
{
  background-color: red;
  color: yellow;
  padding: 1em;
}

/* Model */
#parameter-image-plus-layout {
  -webkit-flex: 1;
  flex: 1;
}

/* New CCA table styles */
#barplot-table {
  /*height: 250px;*/
  overflow: hidden;
}
.barplotHeader {
  /*overflow: hidden;*/
  white-space: nowrap;
}
.barplotHeaderColumns {
  /*outline: 1px solid blue;*/
  white-space: nowrap;
  display: inline-block;
}
.barplotHeaderColumn {
  text-align: right !important;
  display: inline-block;
  /*padding: 3px;*/
  cursor: pointer;
  /*outline: 1px solid red;*/
}
.wrapper {
  /*No longer using box-sizing since we are sizing cells based on an wrapper div inside them*/
/*  box-sizing: border-box;
  -moz-box-sizing: border-box;*/
}
.barplotHeaderColumn .wrapper {
  padding: 3px;
}
.mask
{
  background-color: white;
  position: relative; /* needed to get this cell to cover scrolling header row */
  z-index: 1;
}
.mask .wrapper {
  padding: 3px;
}
.barplotViewport {

}
.barplotGroup {
  overflow: hidden;
  width: auto !important; /* Need to force auto width since jQuery Resizable Widget sets static width on resize, which then breaks horizontal expansion/contraction on pane resize */
}
.barplotColumn {
  float: left;
  clear: left;
}
.barplotGroup.inputs,
.barplotHeader,
.barplotColumn,
.mask,
.inputs .ui-resizable-s
{
  border-color: #C0C0C0;
  border-style: solid;
  border-width: 0;
}
/*.barplotGroup.inputs,*/
.barplotHeader
{
  border-bottom-width: 1px;
}
.barplotColumn,
.mask
{
  border-right-width: 1px;
}
.inputs .ui-resizable-s {
  bottom: 0;
  height: 3px;
  border-bottom-width: 1px;
  border-top-width: 1px;
  background-color: #DDDDCC;
}
.inputs .ui-resizable-s.ui-resizable-hover {
  background-color: #FFCC66;
}
.noVerticalResize .ui-resizable-s {
  display: none !important;
}
.toggle-control-s {
  width: 50px;
  height: 100%;
  margin: 0 auto;
  background-color: #CCCCBB;
}
.toggle-control-s.toggle-control-hover {
  cursor: pointer;
  background-color: #FFCC66;
}
/*.barplotGroup.inputs {
  border-bottom: 7px solid red;
}*/
.barplotColumn .barplotCell {
  display: block;
}
.barplotCanvas {
  /*overflow: auto;*/
  /*display: relative;*/ /* Only needed if using DOM's scrollIntoView() function instead of jQuery plugin */
  height: 100%;
}
.barplotCanvas.input {
  overflow-x: hidden;
  /*overflow-y: auto;*/
}
.barplotRow {
  white-space: nowrap;
}
.barplotCell {
  display: inline-block;
  text-align: right;
}
#rsquared-label sup {
  position: absolute;
  margin-top: -3px;
}
.rowInput,
.rowOutput
{
  cursor: pointer;
}
#barplot-table .inputLabel .wrapper,
#barplot-table .outputLabel .wrapper
{
  padding: 3px;
}
#barplot-table .inputLabel,
#barplot-table .outputLabel,
.barplotCell.col0,
.barplotHeaderColumn
{
  font-weight: bold;
  text-align: center;
}
#barplot-table .inputLabel
{
  background: #eeffe0;
}
#barplot-table .inputLabel.selected-variable,
#barplot-table .barplotRow.rowInput.selected-variable,
#barplot-table .barplotCell.rowInput.selected-variable
{
  background: #3ca654;
  color: white;
}
#barplot-table .outputLabel
{
  background: #eeeeff;
}
#barplot-table .outputLabel.selected-variable,
#barplot-table .barplotRow.rowOutput.selected-variable,
#barplot-table .barplotCell.rowOutput.selected-variable
{
  background: #7767b0;
  color: white;
}
.barplotHeaderColumnLabelWrapper,
.selectCCAComponent,
.wrapper,
.barplotCellValue,
.selected-component .spacer,
.negative,
.positive
{
  display: inline-block;
}
.barplotCellValue
{
  padding: 3px 23px 3px 18px;
  width: 40px;
}
.selected-component .barplotCellValue,
.barplotHeaderColumn.selected-component .barplotHeaderColumnLabelWrapper
{
  background-color: #DDDDDD;
  border-width: 0px 1px;
  border-style: solid;
  border-color: #808080;
  color: #666655;
}
.barplotHeaderColumn.selected-component .wrapper {
  padding: 0;
}
.barplotHeaderColumn.selected-component .barplotHeaderColumnLabelWrapper
{
  padding: 3px 3px 3px 3px;
  width: 75px;
}
.spacer
{
  width: 100px;
  display: none;
}
.negativeSpacer
{
  text-align: right;
}
.positiveSpacer
{
  text-align: left;
}
.negative,
.positive
{
  height: 12px;
}
.negative
{
  background-color: blue;
  border-top-left-radius: 2px;
  border-bottom-left-radius: 2px;
}
.positive
{
  background-color: red;
  border-top-right-radius: 2px;
  border-bottom-right-radius: 2px;
}
#barplot-table span.sortCCAComponent
{
  width: 15px;
  height: 15px;
  display: inline-block;
  border: 1px solid transparent;
  cursor: pointer;
  position: relative;
  top: 3px;
  margin-left: 3px;
}
.barplotHeaderColumn.mask.col0 {
  vertical-align: top;
}
.slick-header-column {
  padding-right: 41px !important;
}
.icon-sort-off {
  border: 1px solid transparent;
  background: transparent url(sort-asc-light.png) no-repeat center center;
}
.icon-sort-off:hover {
  border: 1px solid transparent !important;
  background: transparent url(sort-asc-gray.png) no-repeat center center !important;
}
.icon-sort-ascending:hover,
.icon-sort-descending:hover
{
  border: 1px solid transparent;
}
.slick-header-button,
.slick-header-column:hover > .slick-header-button
{
  width: 10px;
}
.slick-header-button.icon-image-on,
.slick-header-button.icon-image-off
{
  right: 16px;
  top: 4px;
}
.slick-header-button.icon-image-off {
  background: transparent url(image-light.png) no-repeat center center;
}
.slick-header-button.icon-image-on,
.slick-header-button.icon-image-off:hover
{
  background: transparent url(image-gray.png) no-repeat center center;
}
.slick-header-button.icon-y-on,
.slick-header-button.icon-y-off
{
  right: 16px;
  top: 4px;
}
.slick-header-button.icon-y-off {
  background: transparent url(y-light.png) no-repeat center center;
}
.slick-header-button.icon-y-on,
.slick-header-button.icon-y-off:hover
{
  background: transparent url(y-gray.png) no-repeat center center;
}
.slick-header-button.icon-x-on,
.slick-header-button.icon-x-off
{
  right: 26px;
  top: 4px;
}
.slick-header-button.icon-x-off {
  background: transparent url(x-light.png) no-repeat center center;
}
.slick-header-button.icon-x-on,
.slick-header-button.icon-x-off:hover
{
  background: transparent url(x-gray.png) no-repeat center center;
}
#page-title {
  padding-top: 5px;
  padding-bottom: 35px;
}
#controls-pane {

}
.center {
  text-align: center;
}
#color-switcher {
  margin: 0;
  float: none;
  display: inline-block;
}
#color-switcher .label {
  font-weight: bold;
}
#color-switcher .color {
  background-color: #DBD9EB;
  padding: 4px;
}
#color-switcher .color:hover {
  cursor: pointer;
}
#color-switcher .selected:hover {
  cursor: default;
}
#color-switcher .selected {
  background-color: #7767B0 !important;
  color: white;
}
#color-switcher,
#controls
{
  font-size: small;
}
#controls {
  display: inline-block;
  margin: 2px 0;
}
#controls label {
  font-weight: bold;
  margin-right: 5px;
}
#controls label.disabled,
#controls select:disabled
{
  color: gray;
}
#controls select:disabled {

}
#controls select {
  margin-right: 10px;
  padding: 2px 4px;
}
#controls button,
#controls label[for="auto-scale-option"]
{
  margin-right: 10px;
}
#controls #filter-selector {
  width: 90px;
}
#scatterplot .media-layer .frame-icon {
  position: absolute;
  width: 16px;
  height: 16px;
  background-image: url("ui-icons_222222_256x240.png");
  background-repeat: no-repeat;
  display: block;
  overflow: hidden;
  text-indent: -99999px;
  background-color: white;
}
#scatterplot .media-layer .resize-handle {
  bottom: 0px;
  right: 0px;
  background-position: -80px -224px;
}
#scatterplot .media-layer .pin-button {
  background-image: url("pin.png");
  top: 0px;
  left: 0px;
}
#scatterplot .media-layer .reload-button {
  position: absolute;
  left: 1px;
  font-size: 32px;
}
#scatterplot .media-layer .close-button {
  position: absolute;
  font-size: 32px;
}
#scatterplot .media-layer .close-button {
  top: 0px;
  right: 0px;
  width: 16px;
  background-position: -96px -128px;
}
#scatterplot rect.outline:hover,
#scatterplot g.image-frame image.image,
#scatterplot .media-layer .image-frame
{
  cursor: move;
}
#scatterplot .close-button:hover,
#scatterplot .pin-button:hover {
  cursor: pointer;
}
#scatterplot.resizing,
#scatterplot.resizing .media-layer .image-frame,
#scatterplot .resize-handle:hover {
  cursor: nwse-resize !important;
}
#scatterplot g.open-image image.image {

}
#scatterplot .close-button,
#scatterplot .resize-handle,
#scatterplot .pin-button,
{
  visibility: hidden;
}
#scatterplot g.open-image:hover .close-button,
#scatterplot g.open-image.resizing .close-button,
#scatterplot g.image-frame:hover .resize-handle,
#scatterplot g.open-image.resizing .resize-handle,
#scatterplot g.hover-image .pin-button,
#scatterplot g.hover-image .resize-handle,
#scatterplot .media-layer .image-frame:hover .resize-handle,
#scatterplot .media-layer .image-frame.resizing .resize-handle,
#scatterplot .media-layer .image-frame:hover .pin-button,
#scatterplot .media-layer .open-image:hover .close-button,
{
  visibility: visible;
}
#scatterplot g.legend:hover {
  cursor: move;
}
#scatterplot .image-frame rect.outline {
  shape-rendering: crispEdges;
}
.legend-axis path,
.legend-axis line
{
  fill: none;
  stroke: black;
  shape-rendering: crispEdges;
}
.dialogErrorMessage {
  color: red;
}
#scatterplot canvas {
  z-index: -1;
}

/* ui layout */
.ui-layout-resizer
{
  background: #ddc;
}
.ui-layout-resizer-hover
{
  background: #fc6;
}
.ui-layout-resizer-dragging
{
  background: #fc6;
}
.ui-layout-toggler
{
  background: #ccb;
}
.ui-layout-toggler-hover
{
  background: #fc6;
}
.ui-layout-pane, .ui-layout-container
{
  background: white;
  padding: 0;
  border: 0;
  margin: 0;
}

/* Image Preview */
#scatterplot-pane #image-preview {
  position: absolute;
  top: 0;
  left: 0;
  width: 100%;
  height: 100%;
  background-color: white;
  display: none;
  text-align: center;
}
#scatterplot-pane #image-preview-image {
  max-height: 100%;
  max-width: 100%;
}

/* Sliders */
.slycat-range-slider.vertical
{
  display: inline-block;
}

/* Media Layer */
#scatterplot .media-layer {
  position: absolute;
  top: 0;
  left: 0;
}
#scatterplot .image-frame.html {
  position: absolute;
  background-color: white;
  border: 1px solid black;
  height: auto;
}
#scatterplot .image-frame.html img {
  display: block;
}
#scatterplot .image-frame.html img.image {
  width: 100%;
  height: auto;
}
#scatterplot .image-frame.html video {
  display: block;
  margin: 20px 0;
  width: 100%;
  height: auto;
}
#scatterplot .image-frame .loading-image {
  margin: auto;
  position: absolute;
  bottom: 0;
  left: 0;
  right: 0;
  top: 0;
}

/* Note Layer */
.ui-sticky {
  z-index: 3
}

<<<<<<< HEAD
/* Sliders */
/* undoing vertical class cause it's making vertical sliders horizontal */
.vertical {
  transform: none !important;
=======
.ui-sticky-header .fa.fa-close {
  padding-right: 2px;
  visibility: hidden;
}

.ui-sticky:hover .fa.fa-close, .ui-sticky:hover .ui-icon.ui-icon-gripsmall-diagonal-se {
  visibility: visible;
}

.ui-icon.ui-icon-gripsmall-diagonal-se {
  visibility: hidden;
  bottom: 2px;
  right: 2px;
  background-position: -80px -224px;
  position: absolute;
  width: 16px;
  height: 16px;
  background-image: url("ui-icons_222222_256x240.png");
  background-repeat: no-repeat;
  display: block;
  overflow: hidden;
  text-indent: -99999px;
  background-color: white;
>>>>>>> cd586468
}<|MERGE_RESOLUTION|>--- conflicted
+++ resolved
@@ -590,17 +590,17 @@
   top: 0;
 }
 
-/* Note Layer */
-.ui-sticky {
-  z-index: 3
-}
-
-<<<<<<< HEAD
 /* Sliders */
 /* undoing vertical class cause it's making vertical sliders horizontal */
 .vertical {
   transform: none !important;
-=======
+}
+
+/* Note Layer */
+.ui-sticky {
+  z-index: 3
+}
+
 .ui-sticky-header .fa.fa-close {
   padding-right: 2px;
   visibility: hidden;
@@ -624,5 +624,4 @@
   overflow: hidden;
   text-indent: -99999px;
   background-color: white;
->>>>>>> cd586468
 }