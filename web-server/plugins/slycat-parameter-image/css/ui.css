/*
Copyright 2013, Sandia Corporation. Under the terms of Contract
DE-AC04-94AL85000 with Sandia Corporation, the U.S. Government retains certain
rights in this software.
*/

/* Page header */

#edit-model-button
{
  float: right;
}

#table
{
  position: absolute;
  top: 0;
  left: 0;
  right: 0;
  bottom: 0;
}

.x-axis,
.y-axis
{
  -moz-user-select: none;
  -webkit-user-select: none;
  -ms-user-select: none;
  user-select: none;
  shape-rendering: crispEdges;
}

.x-axis path,
.y-axis path
{
  fill: none;
  stroke: black;
}

#remote-error
{
  background-color: red;
  color: yellow;
  padding: 1em;
}

/* Model */
#parameter-image-plus-layout {
  -webkit-flex: 1;
  flex: 1;
}

/* New CCA table styles */
#barplot-table {
  /*height: 250px;*/
  overflow: hidden;
}
.barplotHeader {
  /*overflow: hidden;*/
  white-space: nowrap;
}
.barplotHeaderColumns {
  /*outline: 1px solid blue;*/
  white-space: nowrap;
  display: inline-block;
}
.barplotHeaderColumn {
  text-align: right !important;
  display: inline-block;
  /*padding: 3px;*/
  cursor: pointer;
  /*outline: 1px solid red;*/
}
.wrapper {
  /*No longer using box-sizing since we are sizing cells based on an wrapper div inside them*/
/*  box-sizing: border-box;
  -moz-box-sizing: border-box;*/
}
.barplotHeaderColumn .wrapper {
  padding: 3px;
}
.mask
{
  background-color: white;
  position: relative; /* needed to get this cell to cover scrolling header row */
  z-index: 1;
}
.mask .wrapper {
  padding: 3px;
}
.barplotViewport {

}
.barplotGroup {
  overflow: hidden;
  width: auto !important; /* Need to force auto width since jQuery Resizable Widget sets static width on resize, which then breaks horizontal expansion/contraction on pane resize */
}
.barplotColumn {
  float: left;
  clear: left;
}
.barplotGroup.inputs,
.barplotHeader,
.barplotColumn,
.mask,
.inputs .ui-resizable-s
{
  border-color: #C0C0C0;
  border-style: solid;
  border-width: 0;
}
/*.barplotGroup.inputs,*/
.barplotHeader
{
  border-bottom-width: 1px;
}
.barplotColumn,
.mask
{
  border-right-width: 1px;
}
.inputs .ui-resizable-s {
  bottom: 0;
  height: 3px;
  border-bottom-width: 1px;
  border-top-width: 1px;
  background-color: #DDDDCC;
}
.inputs .ui-resizable-s.ui-resizable-hover {
  background-color: #FFCC66;
}
.noVerticalResize .ui-resizable-s {
  display: none !important;
}
.toggle-control-s {
  width: 50px;
  height: 100%;
  margin: 0 auto;
  background-color: #CCCCBB;
}
.toggle-control-s.toggle-control-hover {
  cursor: pointer;
  background-color: #FFCC66;
}
/*.barplotGroup.inputs {
  border-bottom: 7px solid red;
}*/
.barplotColumn .barplotCell {
  display: block;
}
.barplotCanvas {
  /*overflow: auto;*/
  /*display: relative;*/ /* Only needed if using DOM's scrollIntoView() function instead of jQuery plugin */
  height: 100%;
}
.barplotCanvas.input {
  overflow-x: hidden;
  /*overflow-y: auto;*/
}
.barplotRow {
  white-space: nowrap;
}
.barplotCell {
  display: inline-block;
  text-align: right;
}
#rsquared-label sup {
  position: absolute;
  margin-top: -3px;
}
.rowInput,
.rowOutput
{
  cursor: pointer;
}
#barplot-table .inputLabel .wrapper,
#barplot-table .outputLabel .wrapper
{
  padding: 3px;
}
#barplot-table .inputLabel,
#barplot-table .outputLabel,
.barplotCell.col0,
.barplotHeaderColumn
{
  font-weight: bold;
  text-align: center;
}
#barplot-table .inputLabel
{
  background: #eeffe0;
}
#barplot-table .inputLabel.selected-variable,
#barplot-table .barplotRow.rowInput.selected-variable,
#barplot-table .barplotCell.rowInput.selected-variable
{
  background: #3ca654;
  color: white;
}
#barplot-table .outputLabel
{
  background: #eeeeff;
}
#barplot-table .outputLabel.selected-variable,
#barplot-table .barplotRow.rowOutput.selected-variable,
#barplot-table .barplotCell.rowOutput.selected-variable
{
  background: #7767b0;
  color: white;
}
.barplotHeaderColumnLabelWrapper,
.selectCCAComponent,
.wrapper,
.barplotCellValue,
.selected-component .spacer,
.negative,
.positive
{
  display: inline-block;
}
.barplotCellValue
{
  padding: 3px 23px 3px 18px;
  width: 40px;
}
.selected-component .barplotCellValue,
.barplotHeaderColumn.selected-component .barplotHeaderColumnLabelWrapper
{
  background-color: #DDDDDD;
  border-width: 0px 1px;
  border-style: solid;
  border-color: #808080;
  color: #666655;
}
.barplotHeaderColumn.selected-component .wrapper {
  padding: 0;
}
.barplotHeaderColumn.selected-component .barplotHeaderColumnLabelWrapper
{
  padding: 3px 3px 3px 3px;
  width: 75px;
}
.spacer
{
  width: 100px;
  display: none;
}
.negativeSpacer
{
  text-align: right;
}
.positiveSpacer
{
  text-align: left;
}
.negative,
.positive
{
  height: 12px;
}
.negative
{
  background-color: blue;
  border-top-left-radius: 2px;
  border-bottom-left-radius: 2px;
}
.positive
{
  background-color: red;
  border-top-right-radius: 2px;
  border-bottom-right-radius: 2px;
}
#barplot-table span.sortCCAComponent
{
  width: 15px;
  height: 15px;
  display: inline-block;
  border: 1px solid transparent;
  cursor: pointer;
  position: relative;
  top: 3px;
  margin-left: 3px;
}
.barplotHeaderColumn.mask.col0 {
  vertical-align: top;
}
.slick-header-column {
  padding-right: 41px !important;
}
.icon-sort-off {
  border: 1px solid transparent;
  background: transparent url(sort-asc-light.png) no-repeat center center;
}
.icon-sort-off:hover {
  border: 1px solid transparent !important;
  background: transparent url(sort-asc-gray.png) no-repeat center center !important;
}
.icon-sort-ascending:hover,
.icon-sort-descending:hover
{
  border: 1px solid transparent;
}
.slick-header-button,
.slick-header-column:hover > .slick-header-button
{
  width: 10px;
}
.slick-header-button.icon-image-on,
.slick-header-button.icon-image-off
{
  right: 16px;
  top: 4px;
}
.slick-header-button.icon-image-off {
  background: transparent url(image-light.png) no-repeat center center;
}
.slick-header-button.icon-image-on,
.slick-header-button.icon-image-off:hover
{
  background: transparent url(image-gray.png) no-repeat center center;
}
.slick-header-button.icon-y-on,
.slick-header-button.icon-y-off
{
  right: 16px;
  top: 4px;
}
.slick-header-button.icon-y-off {
  background: transparent url(y-light.png) no-repeat center center;
}
.slick-header-button.icon-y-on,
.slick-header-button.icon-y-off:hover
{
  background: transparent url(y-gray.png) no-repeat center center;
}
.slick-header-button.icon-x-on,
.slick-header-button.icon-x-off
{
  right: 26px;
  top: 4px;
}
.slick-header-button.icon-x-off {
  background: transparent url(x-light.png) no-repeat center center;
}
.slick-header-button.icon-x-on,
.slick-header-button.icon-x-off:hover
{
  background: transparent url(x-gray.png) no-repeat center center;
}
#page-title {
  padding-top: 5px;
  padding-bottom: 35px;
}
#controls-pane {

}
.center {
  text-align: center;
}
#color-switcher {
  margin: 0;
  float: none;
  display: inline-block;
}
#color-switcher .label {
  font-weight: bold;
}
#color-switcher .color {
  background-color: #DBD9EB;
  padding: 4px;
}
#color-switcher .color:hover {
  cursor: pointer;
}
#color-switcher .selected:hover {
  cursor: default;
}
#color-switcher .selected {
  background-color: #7767B0 !important;
  color: white;
}
#color-switcher,
#controls
{
  font-size: small;
}
#controls {
  display: inline-block;
  margin: 2px 0;
}
#controls label {
  font-weight: bold;
  margin-right: 5px;
}
#controls label.disabled,
#controls select:disabled
{
  color: gray;
}
#controls select:disabled {

}
#controls select {
  margin-right: 10px;
  padding: 2px 4px;
}
#controls button,
#controls label[for="auto-scale-option"]
{
  margin-right: 10px;
}
#scatterplot .media-layer .resize-handle {
  position: absolute;
  bottom: 1px;
  right: 0px;
}
#scatterplot .media-layer .pin-button {
  position: absolute;
  top: 0px;
  left: 0px;
}
#scatterplot .media-layer .reload-button {
  position: absolute;
  font-size: 32px;
}
#scatterplot .media-layer .close-button {
  position: absolute;
  top: 0px;
  right: 0px;
}
#scatterplot rect.outline:hover,
#scatterplot g.image-frame image.image,
#scatterplot .media-layer .image-frame
{
  cursor: move;
}
#scatterplot .close-button:hover,
#scatterplot .pin-button:hover {
  cursor: pointer;
}
#scatterplot.resizing,
#scatterplot.resizing .media-layer .image-frame,
#scatterplot .resize-handle:hover {
  cursor: nwse-resize !important;
}
#scatterplot g.open-image image.image {

}
#scatterplot .close-button,
#scatterplot .resize-handle,
#scatterplot .pin-button,
{
  visibility: hidden;
}
#scatterplot g.open-image:hover .close-button,
#scatterplot g.open-image.resizing .close-button,
#scatterplot g.image-frame:hover .resize-handle,
#scatterplot g.open-image.resizing .resize-handle,
#scatterplot g.hover-image .pin-button,
#scatterplot g.hover-image .resize-handle,
#scatterplot .media-layer .image-frame:hover .resize-handle,
#scatterplot .media-layer .image-frame.resizing .resize-handle,
#scatterplot .media-layer .image-frame:hover .pin-button,
#scatterplot .media-layer .open-image:hover .close-button,
{
  visibility: visible;
}
#scatterplot g.legend:hover {
  cursor: move;
}
#scatterplot .image-frame rect.outline {
  shape-rendering: crispEdges;
}
.legend-axis path,
.legend-axis line
{
  fill: none;
  stroke: black;
  shape-rendering: crispEdges;
}
.dialogErrorMessage {
  color: red;
}
#scatterplot canvas {
  z-index: -1;
}

/* ui layout */
.ui-layout-resizer
{
  background: #ddc;
}
.ui-layout-resizer-hover
{
  background: #fc6;
}
.ui-layout-resizer-dragging
{
  background: #fc6;
}
.ui-layout-toggler
{
  background: #ccb;
}
.ui-layout-toggler-hover
{
  background: #fc6;
}
.ui-layout-pane, .ui-layout-container
{
  background: white;
  padding: 0;
  border: 0;
  margin: 0;
}

/* Image Preview */
#scatterplot-pane #image-preview {
  position: absolute;
  top: 0;
  left: 0;
  width: 100%;
  height: 100%;
  background-color: white;
  display: none;
  text-align: center;
}
#scatterplot-pane #image-preview-image {
  max-height: 100%;
  max-width: 100%;
}

<<<<<<< HEAD
/* Video */
foreignObject.video body {
  height: 100%;
}

/* Sliders */
.slycat-range-slider.vertical
{
  display: inline-block;
=======
/* Media Layer */
#scatterplot .media-layer {
  position: absolute;
  top: 0;
  left: 0;
}
#scatterplot .image-frame.html {
  position: absolute;
  background-color: white;
  border: 1px solid black;
  height: auto;
}
#scatterplot .image-frame.html img {
  display: block;
}
#scatterplot .image-frame.html img.image {
  width: 100%;
  height: auto;
}
#scatterplot .image-frame.html video {
  display: block;
  margin: 20px 0;
  width: 100%;
  height: auto;
}
#scatterplot .image-frame .loading-image {
  margin: auto;
  position: absolute;
  bottom: 0;
  left: 0;
  right: 0;
  top: 0;
}

/* Note Layer */
.ui-sticky {
  z-index: 3
>>>>>>> 237840b5
}<|MERGE_RESOLUTION|>--- conflicted
+++ resolved
@@ -530,17 +530,12 @@
   max-width: 100%;
 }
 
-<<<<<<< HEAD
-/* Video */
-foreignObject.video body {
-  height: 100%;
-}
-
 /* Sliders */
 .slycat-range-slider.vertical
 {
   display: inline-block;
-=======
+}
+
 /* Media Layer */
 #scatterplot .media-layer {
   position: absolute;
@@ -578,5 +573,4 @@
 /* Note Layer */
 .ui-sticky {
   z-index: 3
->>>>>>> 237840b5
 }