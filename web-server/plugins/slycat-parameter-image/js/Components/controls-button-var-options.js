--- conflicted
+++ resolved
@@ -8,13 +8,9 @@
 import "js/slycat-table-ingestion";
 import ko from "knockout";
 import "../../css/controls-button-var-options.css";
-<<<<<<< HEAD
-import $ from 'jquery';
-=======
 import $ from "jquery";
 import client from "js/slycat-web-client";
 import * as dialog from "js/slycat-dialog";
->>>>>>> c89869ca
 
 function ControlsButtonVarOptions(props) {
   const modalId = 'varOptionsModal';
@@ -121,26 +117,15 @@
     {name: "Verdana", fontFamily: "Verdana", },
   ];
 
-<<<<<<< HEAD
   const fontItems = fonts.map((font, index) =>
     (<a key={index} 
       href='#' onClick={() => props.changeFontFamily(event.target.innerText)}
-=======
-  const fontItems = fonts.map((font, index) => (
-    <a key={index} 
-      href='#' onClick={props.onFontFamilyChange}
->>>>>>> c89869ca
       style={{fontFamily: font.fontFamily}} 
       className={`dropdown-item {font.fontFamily == props.font_family ? 'active' : 'notactive'}`}
     >
       {font.name}
-<<<<<<< HEAD
     </a>)
   );
-=======
-    </a>
-  ));
->>>>>>> c89869ca
 
   return (
     <React.Fragment>
@@ -149,50 +134,11 @@
           <div className='modal-content'>
             <div className='modal-header'>
               <h3 className='modal-title'>{title}</h3>
-<<<<<<< HEAD
-              <button type='button' className='close' data-dismiss='modal' aria-label='Close'>
-=======
               <button type='button' className='close' aria-label='Close' onClick={closeModal} disabled={!aliasesValid()}>
->>>>>>> c89869ca
                 <span aria-hidden='true'>&times;</span>
               </button>
             </div>
             <div className='modal-body'>
-<<<<<<< HEAD
-              <div className='slycat-axes-font'>
-                <div className='form-inline'>
-                  <div className='form-group'>
-                    <label htmlFor='font-family'>Font</label>
-                    <div className='dropdown font-family-dropdown'>
-                      <button className='btn btn-sm btn-outline-dark dropdown-toggle' type='button' id='font-family' 
-                        data-toggle='dropdown' aria-haspopup='true' aria-expanded='false' style={{fontFamily: props.font_family}}>
-                        {props.font_family}
-                      </button>
-                      <div className='dropdown-menu' aria-labelledby='dropdownMenu1'>
-                        {fontItems}
-                      </div>
-                    </div>
-                  </div>
-                  <div className='form-group'>
-                    <label htmlFor='font-size'>Size</label>
-                    <input type='number' className='form-control form-control-sm' id='font-size' max='40' min='8' step='1' style={{width: "70px"}}
-                      value={props.font_size} 
-                      onChange={() => props.changeFontSize(event.target.value)}
-                    />
-                  </div>
-                </div>
-              </div>
-              <hr />
-              <SlycatTableIngestion 
-                uniqueID='varOptions'
-                variables={axes_variables}
-                properties={axes_properties}
-                onChange={() => props.changeAxesVariableScale(event.target.name, event.target.value)}
-              />
-            </div>
-            <div className='modal-footer'>
-              <button type='button' className='btn btn-primary' onClick={closeModal}>
-=======
 
               <ul className='nav nav-tabs' role='tablist'>
                 <li className='nav-item'>
@@ -246,7 +192,7 @@
                   <VariableAliasLabels 
                     variableAliases={props.variable_aliases}
                     metadata={props.metadata}
-                    onChange={props.onVariableAliasLabelsChange}
+                    onChange={() => props.changeAxesVariableScale(event.target.name, event.target.value)}
                   />
                 </div>
               </div>
@@ -256,22 +202,16 @@
               <button type='button' className='btn btn-primary' onClick={closeModal}
                 disabled={!aliasesValid()}
               >
->>>>>>> c89869ca
                 Close
               </button>
             </div>
           </div>
         </div>
       </div>
-<<<<<<< HEAD
-      <ControlsButton icon='fa-cog' title={title} data_toggle='modal' data_target={'#' + modalId} 
-        button_style={props.button_style} id='controls-button-var-options' />
-=======
       <ControlsButton 
         icon='fa-cog' title={title} data_toggle='modal' data_target={'#' + modalId} 
         button_style={props.button_style} id='controls-button-var-options' 
       />
->>>>>>> c89869ca
     </React.Fragment>
   );
 }
