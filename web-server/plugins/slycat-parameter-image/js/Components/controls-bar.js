import React from "react";
import { Provider } from 'react-redux';
import ControlsPlayback from './controls-playback';
import ControlsDropdown from './ControlsDropdown';
import ControlsVideo from './controls-video';
import ControlsThreeD from './ControlsThreeD';
import ControlsSelection from './controls-selection';
import ControlsGroup from 'components/ControlsGroup';
import ControlsButtonToggle from './controls-button-toggle';
import ControlsButton from 'components/ControlsButton';
import FileSelector from './file-selector';
import ControlsButtonUpdateTable from './update-table.jsx';
import ControlsButtonDownloadDataTable from 'components/ControlsButtonDownloadDataTable';
import VisibleVarOptions from './visible-var-options';
import { faExternalLinkAlt } from '@fortawesome/free-solid-svg-icons'

class ControlsBar extends React.Component {
  constructor(props) {
    super(props);
    this.state = {
      auto_scale: this.props.auto_scale,
      hidden_simulations: this.props.hidden_simulations,
      disable_hide_show: this.props.disable_hide_show,
      open_images: this.props.open_images,
      selection: this.props.selection,
      video_sync: this.props.video_sync,
      video_sync_time: this.props.video_sync_time,
      video_sync_time_value: this.props.video_sync_time,
      threeD_sync: this.props.threeD_sync,
      var_settings: this.props.var_settings,
      variable_aliases: this.props.variable_aliases,
    };
    for(let dropdown of this.props.dropdowns)
    {
      this.state[dropdown.state_label] = dropdown.selected;
    }
    // This binding is necessary to make `this` work in the callback
    this.set_selected = this.set_selected.bind(this);
    this.set_auto_scale = this.set_auto_scale.bind(this);
    this.set_video_sync = this.set_video_sync.bind(this);
    this.set_video_sync_time = this.set_video_sync_time.bind(this);
    this.set_video_sync_time_value = this.set_video_sync_time_value.bind(this);
    this.set_threeD_sync = this.set_threeD_sync.bind(this);
    this.trigger_show_all = this.trigger_show_all.bind(this);
    this.trigger_close_all = this.trigger_close_all.bind(this);
    this.trigger_hide_selection = this.trigger_hide_selection.bind(this);
    this.trigger_hide_unselected = this.trigger_hide_unselected.bind(this);
    this.trigger_show_unselected = this.trigger_show_unselected.bind(this);
    this.trigger_show_selection = this.trigger_show_selection.bind(this);
    this.trigger_pin_selection = this.trigger_pin_selection.bind(this);
    this.trigger_jump_to_start = this.trigger_jump_to_start.bind(this);
    this.trigger_frame_back = this.trigger_frame_back.bind(this);
    this.trigger_play = this.trigger_play.bind(this);
    this.trigger_pause = this.trigger_pause.bind(this);
    this.trigger_frame_forward = this.trigger_frame_forward.bind(this);
    this.trigger_jump_to_end = this.trigger_jump_to_end.bind(this);
  }

  set_selected(state_label, key, trigger, e) {
    // Do nothing if the state hasn't changed (e.g., user clicked on currently selected variable)
    if(key === this.state[state_label])
    {
      return;
    }
    // That function will receive the previous state as the first argument, and the props at the time the update is applied as the
    // second argument. This format is favored because this.props and this.state may be updated asynchronously,
    // you should not rely on their values for calculating the next state.
    const obj = {};
    obj[state_label] = key;
    this.setState((prevState, props) => (obj));
    // This is the legacy way of letting the rest of non-React components that the state changed. Remove once we are converted to React.
    this.props.element.trigger(trigger, key);
  }

  set_auto_scale(e) {
    this.setState((prevState, props) => {
      const new_auto_scale = !prevState.auto_scale;
      this.props.element.trigger("auto-scale", new_auto_scale);
      return {auto_scale: new_auto_scale};
    });
  }

  set_video_sync(e) {
    this.setState((prevState, props) => {
      const new_video_sync = !prevState.video_sync;
      this.props.element.trigger("video-sync", new_video_sync);
      return {video_sync: new_video_sync};
    });
  }

  set_video_sync_time(value) {
    const new_video_sync_time = value;
    this.setState((prevState, props) => {
      this.props.element.trigger("video-sync-time", value);
      // Setting both video_sync_time, which tracks the validated video_sync_time, and
      // video_sync_time_value, which tracks the value of the input field and can contain invalidated data (letters, negatives, etc.)
      return {
        video_sync_time: value,
        video_sync_time_value: value,
      };
    });
  }

  set_video_sync_time_value(e) {
    const new_video_sync_time = e.target.value;
    this.setState((prevState, props) => {
      return {video_sync_time_value: new_video_sync_time};
    });
  }

  set_threeD_sync(e) {
    this.setState((prevState, props) => {
      const new_threeD_sync = !prevState.threeD_sync;
      this.props.element.trigger("threeD_sync", new_threeD_sync);
      return {threeD_sync: new_threeD_sync};
    });
  }

  trigger_show_all(e) {
    this.props.element.trigger("show-all");
  }

  trigger_close_all(e) {
    this.props.element.trigger("close-all");
  }

  trigger_hide_selection(e) {
    if(!this.state.disable_hide_show) {
      this.props.element.trigger("hide-selection", this.state.selection);
    }
    // The to prevent the drop-down from closing when clicking on a disabled item
    // Unfortunately none of these work to stop the drop-down from closing. Looks like bootstrap's event is fired before this one.
    // else {
    //   e.nativeEvent.stopImmediatePropagation();
    //   e.preventDefault();
    //   e.stopPropagation();
    //   return false;
    // }
  }

  trigger_hide_unselected(e) {
    if(!this.state.disable_hide_show) {
      // As of jQuery 1.6.2, single string or numeric argument can be passed without being wrapped in an array.
      // https://api.jquery.com/trigger/
      // Thus we need to wrap our selection array in another array to pass it.
      this.props.element.trigger("hide-unselected", [this.state.selection]);
    }
  }

  trigger_show_unselected(e) {
    if(!this.state.disable_hide_show) {
      this.props.element.trigger("show-unselected", [this.state.selection]);
    }
  }

  trigger_show_selection(e) {
    if(!this.state.disable_hide_show) {
      this.props.element.trigger("show-selection", [this.state.selection]);
    }
  }

  trigger_pin_selection(e) {
      this.props.element.trigger("pin-selection", [this.state.selection]);
  }

  trigger_jump_to_start(e) {
    this.props.element.trigger("jump-to-start");
  }

  trigger_frame_back(e) {
    this.props.element.trigger("frame-back");
  }

  trigger_play(e) {
    this.props.element.trigger("play");
  }

  trigger_pause(e) {
    this.props.element.trigger("pause");
  }

  trigger_frame_forward(e) {
    this.props.element.trigger("frame-forward");
  }

  trigger_jump_to_end(e) {
    this.props.element.trigger("jump-to-end");
  }

  get_variable_label(variable)
  {
    if(this.state.variable_aliases[variable] !== undefined)
    {
      return this.state.variable_aliases[variable];
    }
    
    return this.props.metadata["column-names"][variable]
  }

  render() {
    // Define default button style
    const button_style = 'btn-outline-dark';
    // Disable show all button when there are no hidden simulations or when the disable_hide_show functionality flag is on (set by filters)
    const show_all_disabled = this.state.hidden_simulations.length == 0 || this.state.disable_hide_show;
    const show_all_title = show_all_disabled ? 'There are currently no hidden scatterplot points to show.' : 'Show All Hidden Scatterplot Points';
    // Disable close all button when there are no open frames
    const close_all_disabled = this.state.open_images.length == 0;
    // Completely hide the Pin functionality when the model has no media variables to choose from
    const hide_pin = !(this.props.media_variables && this.props.media_variables.length > 0);
    // Disable the Pin function when no media variable is selected
    // or if the current selection only contains hidden simulations
    const no_media_variable_selected = !(this.state.media_variable && this.state.media_variable >= 0);
    const all_selection_hidden = _.difference(this.state.selection, this.state.hidden_simulations).length === 0;
    const disable_pin = no_media_variable_selected || all_selection_hidden;

    // Update dropdowns with variable aliases when they exist
    const aliased_dropdowns = this.props.dropdowns.map((dropdown) => {
      dropdown.items = dropdown.items.map((item) => {
        // Don't try to update variable names for keys less than 0, because those are not
        // real variables. For example, the "None" first item in the Media Set dropdown.
        if(item.key >= 0)
        {
          item.name = this.get_variable_label(item.key);
        }
        return item;
      });
      return dropdown;
    });

    const dropdowns = aliased_dropdowns.map((dropdown) =>
    {
      if(dropdown.items.length > 1)
      {
        return (<ControlsDropdown 
                  key={dropdown.id} 
                  id={dropdown.id} 
                  label={dropdown.label} 
                  title={dropdown.title}
                  state_label={dropdown.state_label} 
                  trigger={dropdown.trigger} 
                  items={dropdown.items}
                  selected={this.state[dropdown.state_label]} 
                  set_selected={this.set_selected} 
                  button_style={button_style}
                />);
      }
      else
      {
        return false;
      }
    });

    // Video and playback controls
    let any_video_open = false;
    let any_video_playing = false;
    let current_frame_video = false;
    let current_frame_video_playing = false;
    for(let open_media of this.state.open_images)
    {
      if(open_media.video){
        any_video_open = true;
        if(open_media.current_frame)
        {
          current_frame_video = true;
          if(open_media.playing)
          {
            current_frame_video_playing = true;
            any_video_playing = true;
            break;
          }
        }
        if(open_media.playing)
        {
          any_video_playing = true;
        }
      }
      // No need to keep searching if we found a video and the current frame is also a video
      if(any_video_open && current_frame_video && any_video_playing && current_frame_video_playing)
      {
        break;
      }
    }
    // Disable playback controls when the current frame is not a video and sync videos is not toggled
    const disabled_playback = !(this.state.video_sync || current_frame_video);
    // Track if any video is playing when sync is on or if the current video is playing if sync is off
    // This is used to decide if the play or the pause button is visible in the playback controls
    const playing = (this.state.video_sync && any_video_playing) || (!this.state.video_sync && current_frame_video_playing);

    // 3D controls
    let any_threeD_open = false;
    let current_frame_threeD = false;
    for(let open_media of this.state.open_images)
    {
      if(open_media.threeD){
        any_threeD_open = true;
        if(open_media.current_frame)
        {
          current_frame_threeD = true;
        }
      }
      // No need to keep searching if we found a video and the current frame is also a video
      if(any_threeD_open && current_frame_threeD)
      {
        break;
      }
    }


    return (
      <Provider store={window.store}>
        <React.Fragment>
        <React.StrictMode>
          <ControlsGroup id='scatterplot-controls' class='btn-group ml-3'>
            {dropdowns}
            <VisibleVarOptions 
              selection={this.state.selection} 
              hidden_simulations={this.state.hidden_simulations}
              aid={this.props.aid} mid={this.props.mid} 
              model={this.props.model}
              model_name={this.props.model_name} 
              metadata={this.props.metadata}
              indices={this.props.indices} 
              axes_variables={this.props.axes_variables}
              button_style={button_style}
            />
          </ControlsGroup>
          <ControlsGroup id='selection-controls' class='btn-group ml-3'>
            <ControlsButtonToggle title='Auto Scale' icon={faExternalLinkAlt} active={this.state.auto_scale} 
              set_active_state={this.set_auto_scale} button_style={button_style} />
            <ControlsSelection
              trigger_hide_selection={this.trigger_hide_selection}
              trigger_hide_unselected={this.trigger_hide_unselected}
              trigger_show_unselected={this.trigger_show_unselected}
              trigger_show_selection={this.trigger_show_selection}
              trigger_pin_selection={this.trigger_pin_selection}
              disable_hide_show={this.state.disable_hide_show}
              disable_pin={disable_pin}
              hide_pin={hide_pin}
              selection={this.state.selection}
              hidden_simulations={this.state.hidden_simulations}
              indices={this.props.indices}
              rating_variables={this.props.rating_variables}
              metadata={this.props.metadata}
              element={this.props.element}
              button_style={button_style}
            />
            <ControlsButton label='Show All' title={show_all_title} disabled={show_all_disabled} 
              click={this.trigger_show_all} button_style={button_style} />
            <ControlsButton label='Close All' title='' disabled={close_all_disabled} 
              click={this.trigger_close_all} button_style={button_style} />
            <ControlsButtonDownloadDataTable selection={this.state.selection} hidden_simulations={this.state.hidden_simulations}
              aid={this.props.aid} mid={this.props.mid} model_name={this.props.model_name} metadata={this.props.metadata}
              indices={this.props.indices} button_style={button_style} />
<<<<<<< HEAD
            <ControlsButtonUpdateTable button_style={button_style} mid={this.props.mid} pid={this.props.pid} />
=======
          </ControlsGroup>
          <ControlsGroup id='file-selector' class='input-group input-group-sm ml-3'>
            <ControlsButtonUpdateTable button_style={button_style} mid={this.props.mid} pid={this.props.pid} aliases={this.state.variable_aliases}/>
>>>>>>> c1f7a409
          </ControlsGroup>
          {any_video_open &&
          <ControlsGroup id='video-controls' class='input-group input-group-sm ml-3 playback-controls'>
            <ControlsVideo video_sync={this.state.video_sync} set_video_sync={this.set_video_sync} 
              video_sync_time_value={this.state.video_sync_time_value}
              set_video_sync_time_value={this.set_video_sync_time_value} set_video_sync_time={this.set_video_sync_time}
              any_video_open={any_video_open} button_style={button_style}
            />
            <ControlsPlayback trigger_jump_to_start={this.trigger_jump_to_start} 
              trigger_frame_back={this.trigger_frame_back} trigger_play={this.trigger_play}
              trigger_pause={this.trigger_pause} trigger_frame_forward={this.trigger_frame_forward} trigger_jump_to_end={this.trigger_jump_to_end}
              any_video_open={any_video_open} disabled={disabled_playback} playing={playing} button_style={button_style}
            />
          </ControlsGroup>
          }
          {any_threeD_open &&
          <ControlsGroup id='threeD-controls' class='btn-group ml-3'>
            <ControlsThreeD threeD_sync={this.state.threeD_sync} set_threeD_sync={this.set_threeD_sync} 
              any_threeD_open={any_threeD_open} button_style={button_style}
            />
          </ControlsGroup>
          }
        </React.StrictMode>
        </React.Fragment>
      </Provider>
    );
  }
}

export default ControlsBar<|MERGE_RESOLUTION|>--- conflicted
+++ resolved
@@ -351,13 +351,12 @@
             <ControlsButtonDownloadDataTable selection={this.state.selection} hidden_simulations={this.state.hidden_simulations}
               aid={this.props.aid} mid={this.props.mid} model_name={this.props.model_name} metadata={this.props.metadata}
               indices={this.props.indices} button_style={button_style} />
-<<<<<<< HEAD
-            <ControlsButtonUpdateTable button_style={button_style} mid={this.props.mid} pid={this.props.pid} />
-=======
-          </ControlsGroup>
-          <ControlsGroup id='file-selector' class='input-group input-group-sm ml-3'>
-            <ControlsButtonUpdateTable button_style={button_style} mid={this.props.mid} pid={this.props.pid} aliases={this.state.variable_aliases}/>
->>>>>>> c1f7a409
+            <ControlsButtonUpdateTable 
+              button_style={button_style} 
+              mid={this.props.mid}
+              pid={this.props.pid} 
+              aliases={this.state.variable_aliases} 
+            />
           </ControlsGroup>
           {any_video_open &&
           <ControlsGroup id='video-controls' class='input-group input-group-sm ml-3 playback-controls'>
