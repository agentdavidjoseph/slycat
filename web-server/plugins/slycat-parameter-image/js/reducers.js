import {
  CHANGE_FONT_SIZE,
  CHANGE_FONT_FAMILY,
  CHANGE_AXES_VARIABLE_SCALE,
  CHANGE_VARIABLE_ALIAS_LABEL,
<<<<<<< HEAD
  CHANGE_CURRENT_FRAME,
  CHANGE_THREED_COLORMAP,
  UPDATE_THREE_D_COLORBY,
  UPDATE_THREE_D_COLORBY_OPTIONS,
  UPDATE_THREE_D_CAMERAS,
  UPDATE_THREE_D_SYNC,
=======
  SET_UNSELECTED_POINT_SIZE,
  SET_UNSELECTED_BORDER_SIZE,
  SET_SELECTED_POINT_SIZE,
  SET_SELECTED_BORDER_SIZE,
>>>>>>> 02a8a46e
} from './actions';

import { 
  MIN_UNSELECTED_POINT_SIZE,
  MAX_UNSELECTED_POINT_SIZE,
  MIN_SELECTED_POINT_SIZE,
  MAX_SELECTED_POINT_SIZE,
  MIN_UNSELECTED_BORDER_SIZE,
  MAX_UNSELECTED_BORDER_SIZE,
  MIN_SELECTED_BORDER_SIZE,
  MAX_SELECTED_BORDER_SIZE
} from "components/ScatterplotOptions";

const initialState = {
  fontSize: 15,
  fontFamily: "Arial",
  axesVariables: {},
  currentFrame: null,
  threeD_sync: false,
  three_d_colormaps: {},
}

export default function ps_reducer(state = initialState, action) {
  switch (action.type) {
    case CHANGE_FONT_SIZE:
      return Object.assign({}, state, {
        fontSize: action.fontSize
      })

    case CHANGE_FONT_FAMILY:
      return Object.assign({}, state, {
        fontFamily: action.fontFamily
      })

    case CHANGE_AXES_VARIABLE_SCALE:
      return Object.assign({}, state, {
        axesVariables: Object.assign({}, state.axesVariables, {[action.axesVariable]: action.axesScale})
      })

    case CHANGE_VARIABLE_ALIAS_LABEL:
      return Object.assign({}, state, {
        derived: {
          ...state.derived,
          variableAliases: {
            ...state.derived.variableAliases,
            [action.aliasVariable]: action.aliasLabel
          }
        }
      })
<<<<<<< HEAD
    case CHANGE_CURRENT_FRAME:
      return Object.assign({}, state, {
        currentFrame: action.currentFrame
      })
    case CHANGE_THREED_COLORMAP:
      return Object.assign({}, state, {
        threeDColormap: action.threeDColormap
      })
    case UPDATE_THREE_D_COLORBY:
      return Object.assign({}, state, {
        three_d_colorvars: {
          ...state.three_d_colorvars,
          // We use ES6 computed property syntax so we can update three_d_colormaps[action.uri] with Object.assign() in a concise way
          [action.uri]: action.colorBy
        }
      })
    case UPDATE_THREE_D_COLORBY_OPTIONS:
      // console.log('UPDATE_THREE_D_COLORBY_OPTIONS');
      return Object.assign({}, state, {
        derived: {
          ...state.derived,
          three_d_colorby_options: {
            ...state.derived.three_d_colorby_options,
            [action.uri]: action.options
          }
        }
      })
    case UPDATE_THREE_D_CAMERAS:
      let newCameras = {};
      for(let camera of action.cameras)
      {
        newCameras[camera.uri] = {
          position: camera.camera.getPosition(),
          focalPoint: camera.camera.getFocalPoint(),
          viewUp: camera.camera.getViewUp(),
        }
      }

      return Object.assign({}, state, {
        three_d_cameras: {
          ...state.three_d_cameras,
          // We use ES6 computed property syntax so we can update three_d_colormaps[action.uri] with Object.assign() in a concise way
          // [action.uri]: action.camera
          ...newCameras
        }
      })
    
    case UPDATE_THREE_D_SYNC:
      return Object.assign({}, state, {
        threeD_sync: action.threeD_sync
      })
=======

    case SET_UNSELECTED_POINT_SIZE:
      let newUnselectedSizes = { unselected_point_size: action.size, }
      // Don't change value if user entered NaN or too small value or too large
      if(Number.isNaN(newUnselectedSizes.unselected_point_size) || 
         newUnselectedSizes.unselected_point_size < MIN_UNSELECTED_POINT_SIZE ||
         newUnselectedSizes.unselected_point_size > MAX_UNSELECTED_POINT_SIZE
      )
      {
        newUnselectedSizes.unselected_point_size = state.unselected_point_size;
      }
      // Increase selected point size if it's same or smaller than unselected
      if(newUnselectedSizes.unselected_point_size >= state.selected_point_size)
      {
        newUnselectedSizes.selected_point_size = newUnselectedSizes.unselected_point_size + 1;
      }
      // Decrease unselected border size if it's half or more of unselected point size
      if(state.unselected_border_size > (newUnselectedSizes.unselected_point_size / 2) - 0.5)
      {
        newUnselectedSizes.unselected_border_size = (newUnselectedSizes.unselected_point_size / 2) - 0.5;
      }

      return Object.assign({}, state, newUnselectedSizes)

    case SET_UNSELECTED_BORDER_SIZE:
      let newUnselectedBorderSizes = { unselected_border_size: action.size, }
      // Don't change value if user entered NaN or too small value or too large
      if(Number.isNaN(newUnselectedBorderSizes.unselected_border_size) || 
         newUnselectedBorderSizes.unselected_border_size < MIN_UNSELECTED_BORDER_SIZE ||
         newUnselectedBorderSizes.unselected_border_size > MAX_UNSELECTED_BORDER_SIZE
      )
      {
        newUnselectedBorderSizes.unselected_border_size = state.unselected_border_size;
      }
      // Decrease border size if it's half or more of point size
      if(newUnselectedBorderSizes.unselected_border_size > (state.unselected_point_size / 2) - 0.5)
      {
        newUnselectedBorderSizes.unselected_border_size = (state.unselected_point_size / 2) - 0.5;
      }

      return Object.assign({}, state, newUnselectedBorderSizes)

    case SET_SELECTED_POINT_SIZE:
      let newSelectedSizes = { selected_point_size: action.size, }
      // Don't change value if user entered NaN or too small value or too large
      if(Number.isNaN(newSelectedSizes.selected_point_size) || 
         newSelectedSizes.selected_point_size < MIN_SELECTED_POINT_SIZE ||
         newSelectedSizes.selected_point_size > MAX_SELECTED_POINT_SIZE
      )
      {
        newSelectedSizes.selected_point_size = state.selected_point_size;
      }
      // Decrease unselected point size if it's same or larger than selected
      if(newSelectedSizes.selected_point_size <= state.unselected_point_size)
      {
        newSelectedSizes.unselected_point_size = newSelectedSizes.selected_point_size - 1;
      }
      // Decrease unselected border size if it's half or more of unselected point size
      if(state.unselected_border_size > (newSelectedSizes.unselected_point_size / 2) - 0.5)
      {
        newSelectedSizes.unselected_border_size = (newSelectedSizes.unselected_point_size / 2) - 0.5;
      }
      // Decrease selected border size if it's half or more of selected point size
      if(state.selected_border_size > (newSelectedSizes.selected_point_size / 2) - 0.5)
      {
        newSelectedSizes.selected_border_size = (newSelectedSizes.selected_point_size / 2) - 0.5;
      }

      return Object.assign({}, state, newSelectedSizes)

    case SET_SELECTED_BORDER_SIZE:
      let newSelectedBorderSizes = { selected_border_size: action.size, }
      // Don't change value if user entered NaN or too small value or too large
      if(Number.isNaN(newSelectedBorderSizes.selected_border_size) || 
         newSelectedBorderSizes.selected_border_size < MIN_SELECTED_BORDER_SIZE ||
         newSelectedBorderSizes.selected_border_size > MAX_SELECTED_BORDER_SIZE
      )
      {
        newSelectedBorderSizes.selected_border_size = state.selected_border_size;
      }
      // Decrease border size if it's half or more of point size
      if(newSelectedBorderSizes.selected_border_size > (state.selected_point_size / 2) - 0.5)
      {
        newSelectedBorderSizes.selected_border_size = (state.selected_point_size / 2) - 0.5;
      }

      return Object.assign({}, state, newSelectedBorderSizes)
>>>>>>> 02a8a46e

    default:
      return state
  }
}<|MERGE_RESOLUTION|>--- conflicted
+++ resolved
@@ -3,19 +3,16 @@
   CHANGE_FONT_FAMILY,
   CHANGE_AXES_VARIABLE_SCALE,
   CHANGE_VARIABLE_ALIAS_LABEL,
-<<<<<<< HEAD
   CHANGE_CURRENT_FRAME,
   CHANGE_THREED_COLORMAP,
   UPDATE_THREE_D_COLORBY,
   UPDATE_THREE_D_COLORBY_OPTIONS,
   UPDATE_THREE_D_CAMERAS,
   UPDATE_THREE_D_SYNC,
-=======
   SET_UNSELECTED_POINT_SIZE,
   SET_UNSELECTED_BORDER_SIZE,
   SET_SELECTED_POINT_SIZE,
   SET_SELECTED_BORDER_SIZE,
->>>>>>> 02a8a46e
 } from './actions';
 
 import { 
@@ -65,15 +62,17 @@
           }
         }
       })
-<<<<<<< HEAD
+
     case CHANGE_CURRENT_FRAME:
       return Object.assign({}, state, {
         currentFrame: action.currentFrame
       })
+
     case CHANGE_THREED_COLORMAP:
       return Object.assign({}, state, {
         threeDColormap: action.threeDColormap
       })
+
     case UPDATE_THREE_D_COLORBY:
       return Object.assign({}, state, {
         three_d_colorvars: {
@@ -82,6 +81,7 @@
           [action.uri]: action.colorBy
         }
       })
+
     case UPDATE_THREE_D_COLORBY_OPTIONS:
       // console.log('UPDATE_THREE_D_COLORBY_OPTIONS');
       return Object.assign({}, state, {
@@ -93,6 +93,7 @@
           }
         }
       })
+      
     case UPDATE_THREE_D_CAMERAS:
       let newCameras = {};
       for(let camera of action.cameras)
@@ -117,7 +118,6 @@
       return Object.assign({}, state, {
         threeD_sync: action.threeD_sync
       })
-=======
 
     case SET_UNSELECTED_POINT_SIZE:
       let newUnselectedSizes = { unselected_point_size: action.size, }
@@ -205,7 +205,6 @@
       }
 
       return Object.assign({}, state, newSelectedBorderSizes)
->>>>>>> 02a8a46e
 
     default:
       return state
