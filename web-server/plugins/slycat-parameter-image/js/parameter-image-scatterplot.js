/*
Copyright 2013, Sandia Corporation. Under the terms of Contract
DE-AC04-94AL85000 with Sandia Corporation, the U.S. Government retains certain
rights in this software.
*/

//////////////////////////////////////////////////////////////////////////////////
// d3js.org scatterplot visualization, for use with the parameter-image model.

define("slycat-parameter-image-scatterplot", ["slycat-server-root", "d3", "URI", "slycat-agent-login"], function(server_root, d3, URI, login)
{
  $.widget("parameter_image.scatterplot",
  {
    options:
    {
      width : 300,
      height : 300,
      pick_distance : 3,
      drag_threshold : 3,
      indices : [],
      x_label : "X Label",
      y_label : "Y Label",
      v_label : "V Label",
      x : [],
      y : [],
      v : [],
      x_string : false,
      y_string : false,
      v_string : false,
      images : [],
      selection : [],
      colorscale : d3.scale.linear().domain([-1, 0, 1]).range(["blue", "white", "red"]),
      border : 25,
      open_images : [],
      gradient : null,
      hidden_simulations : [],
      filtered_indices : [],
      filtered_selection : [],
      filtered_x : [],
      filtered_y : [],
      filtered_v : [],
      scale_x : [],
      scale_y : [],
      scale_v: [],
      "auto-scale" : true,
      canvas_square_size : 8,
      canvas_square_border_size : 1,
      canvas_selected_square_size : 16,
      canvas_selected_square_border_size : 2,
      pinned_width : 200,
      pinned_height : 200,
      hover_time : 250,
      image_cache : {},
      video_file_extensions : [
        '3gp','3g2','h261','h263','h264','jpgv','jpm','jpgm','mj2','mjp2','mp4','mp4v','mpg4','mpeg','mpg','mpe','m1v','m2v','ogv','qt','mov','uvh','uvvh','uvm','uvvm','uvp','uvvp',
        'uvs','uvvs','uvv','uvvv','dvb','fvt','mxu','m4u','pyv','uvu','uvvu','viv','webm','f4v','fli','flv','m4v','mkv','mk3d','mks','mng','asf','asx','vob','wm','wmv','wmx','wvx','avi',
        'movie','smv','ice',
      ],
    },

  _create: function()
  {
    var self = this;

    if(self.options["auto-scale"])
    {
      self.options.filtered_x = self._filterValues(self.options.x);
      self.options.filtered_y = self._filterValues(self.options.y);
      self.options.filtered_v = self._filterValues(self.options.v);
      self.options.scale_x = self.options.filtered_x;
      self.options.scale_y = self.options.filtered_y;
      self.options.scale_v = self.options.filtered_v;
    }
    else
    {
      self.options.scale_x = self.options.x;
      self.options.scale_y = self.options.y;
      self.options.scale_v = self.options.v;
    }

    this.login = login.build(document.querySelector("#login-modal"));
    
    self.hover_timer = null;
    self.close_hover_timer = null;

    self.hover_timer_canvas = null;

    self.opening_image = null;
    self.state = "";
    self.start_drag = null;
    self.current_drag = null;
    self.end_drag = null;

    // Setup the scatterplot ...
    self.media_layer = d3.select(self.element.get(0)).append("div").attr("class", "media-layer");
    $('.media-layer').delegate('*', 'mousedown', function(){return false;});
    self.svg = d3.select(self.element.get(0)).append("svg").style("opacity", ".99");
    self.x_axis_layer = self.svg.append("g").attr("class", "x-axis");
    self.y_axis_layer = self.svg.append("g").attr("class", "y-axis");
    self.legend_layer = self.svg.append("g").attr("class", "legend");
    self.legend_axis_layer = self.legend_layer.append("g").attr("class", "legend-axis");
    self.canvas_datum = d3.select(self.element.get(0)).append("canvas")
      .style({'position':'absolute'}).node()
      ;
    self.canvas_datum_layer = self.canvas_datum.getContext("2d");
    self.canvas_selected = d3.select(self.element.get(0)).append("canvas")
      .style({'position':'absolute'}).node()
      ;
    self.canvas_selected_layer = self.canvas_selected.getContext("2d");
    self.selection_layer = self.svg.append("g").attr("class", "selection-layer");
    self.line_layer = self.svg.append("g").attr("class", "line-layer");
<<<<<<< HEAD
    self.media_layer = d3.select(self.element.get(0)).append("div").attr("class", "media-layer");
=======
    self.video_layer = d3.select(self.element.get(0));
>>>>>>> 23b0f500

    self.options.image_cache = {};

    self.updates = {};
    self.update_timer = null;
    self._schedule_update({
      update_indices:true,
      update_width:true,
      update_height:true,
      update_x:true,
      update_y:true,
      update_x_label:true,
      update_y_label:true,
      render_data:true,
      render_selection:true,
      open_images:true,
      render_legend:true,
      update_legend_colors:true,
      update_legend_position:true,
      update_legend_axis:true,
      update_v_label:true,
    });

    self.legend_layer
      .call(
        d3.behavior.drag()
          .on('drag', function(){
            // Make sure mouse is inside svg element
            if( 0 <= d3.event.y && d3.event.y <= self.options.height && 0 <= d3.event.x && d3.event.x <= self.options.width ){
              var theElement = d3.select(this);
              var transx = Number(theElement.attr("data-transx"));
              var transy = Number(theElement.attr("data-transy"));
              transx += d3.event.dx;
              transy += d3.event.dy;
              theElement.attr("data-transx", transx);
              theElement.attr("data-transy", transy);
              theElement.attr('transform', "translate(" + transx + ", " + transy + ")");
            }
          })
          .on("dragstart", function() {
            self.state = "moving";
            d3.event.sourceEvent.stopPropagation(); // silence other listeners
          })
          .on("dragend", function() {
            self.state = "";
            // self._sync_open_images();
            d3.select(this).attr("data-status", "moved");
          })
      )
      ;

    self.element.mousedown(function(e)
    {
      //console.log("#scatterplot mousedown");
      e.preventDefault();
      output = e
      self.start_drag = [e.originalEvent.offsetX || e.originalEvent.layerX, e.originalEvent.offsetY || e.originalEvent.layerY];
      s_d = self.start_drag;
      self.end_drag = null;
      s_e = self.start_drag;
    });

    self.element.mousemove(function(e)
    {
      if(self.start_drag === null)
      {
        self._schedule_hover_canvas(e);
      }
      else if(self.start_drag) // Mouse is down ...
      {
        if(self.end_drag) // Already dragging ...
        {
          self.end_drag = [e.originalEvent.offsetX || e.originalEvent.layerX, e.originalEvent.offsetY || e.originalEvent.layerY];
          output = e;

          var width = self.element.width();
          var height = self.element.height();

          self.selection_layer.selectAll(".rubberband")
              .attr("x", Math.min(self.start_drag[0], self.end_drag[0]))
              .attr("y", Math.min(self.start_drag[1], self.end_drag[1]))
              .attr("width", Math.abs(self.start_drag[0] - self.end_drag[0]))
              .attr("height", Math.abs(self.start_drag[1] - self.end_drag[1]))
            ;
        }
        else
        {
          if(Math.abs(e.originalEvent.offsetX || e.originalEvent.layerX - self.start_drag[0]) > self.options.drag_threshold || Math.abs(e.originalEvent.offsetY || e.originalEvent.layerY - self.start_drag[1]) > self.options.drag_threshold) // Start dragging ...
          {
            self.state = "rubber-band-drag";
            self.end_drag = [e.originalEvent.offsetX || e.originalEvent.layerX, e.originalEvent.offsetY || e.originalEvent.layerY];
            self.selection_layer.append("rect")
              .attr("class", "rubberband")
              .attr("x", Math.min(self.start_drag[0], self.end_drag[0]))
              .attr("y", Math.min(self.start_drag[1], self.end_drag[1]))
              .attr("width", Math.abs(self.start_drag[0] - self.end_drag[0]))
              .attr("height", Math.abs(self.start_drag[1] - self.end_drag[1]))
              .attr("fill", "rgba(255, 255, 0, 0.3)")
              .attr("stroke", "rgb(255, 255, 0)")
              .attr("linewidth", 2)
              ;
          }
        }
      }
    });

    self.element.mouseout(function(e){
      self._cancel_hover_canvas();
    });

    self.element.mouseup(function(e)
    {
      if(self.state == "resizing" || self.state == "moving")
        return;

      //console.log("#scatterplot mouseup");
      if(!e.ctrlKey && !e.metaKey)
      {
        self.options.selection = [];
        self.options.filtered_selection = [];
      }

      var x = self.options.x;
      var y = self.options.y;
      var count = x.length;
      var x_coord, y_coord;

      if(self.state == "rubber-band-drag") // Rubber-band selection ...
      {
        self.selection_layer.selectAll(".rubberband").remove();

        if(self.start_drag && self.end_drag) {
          var x1 = Math.min(self.start_drag[0], self.end_drag[0]);
          var x2 = Math.max(self.start_drag[0], self.end_drag[0]);
          var y1 = Math.min(self.start_drag[1], self.end_drag[1]);
          var y2 = Math.max(self.start_drag[1], self.end_drag[1]);

          for(var i = 0; i != count; ++i)
          {
            x_coord = self.x_scale(x[i]);
            y_coord = self.y_scale(y[i]);
            if(x1 <= x_coord && x_coord <= x2 && y1 <= y_coord && y_coord <= y2)
            {
              var index = self.options.selection.indexOf(self.options.indices[i]);
              if(index == -1)
                self.options.selection.push(self.options.indices[i]);
            }
          }
        }
      }
      else // Pick selection ...
      {
        var x1 = e.originalEvent.offsetX || e.originalEvent.layerX - self.options.pick_distance;
        var x2 = e.originalEvent.offsetX || e.originalEvent.layerX + self.options.pick_distance;
        var y1 = e.originalEvent.offsetY || e.originalEvent.layerY - self.options.pick_distance;
        var y2 = e.originalEvent.offsetY || e.originalEvent.layerY + self.options.pick_distance;

        for(var i = count - 1; i > -1; i--)
        {
          x_coord = self.x_scale(x[i]);
          y_coord = self.y_scale(y[i]);
          if(x1 <= x_coord && x_coord <= x2 && y1 <= y_coord && y_coord <= y2)
          {
            // Update the list of selected points ...
            var index = self.options.selection.indexOf(self.options.indices[i]);
            if(index == -1)
            {
              // Selecting a new point.
              self.options.selection.push(self.options.indices[i]);
            }
            else
            {
              // Deselecting an existing point.
              self.options.selection.splice(index, 1);
            }

            break;
          }
        }
      }

      self.start_drag = null;
      self.end_drag = null;
      self.state = "";

      self._filterIndices();
      self.options.selection = self.options.filtered_selection.slice(0);
      self._schedule_update({render_selection:true});
      self.element.trigger("selection-changed", [self.options.selection]);
    });
    self._filterIndices();
  },

  _filterIndices: function()
  {
    var self = this;
    var x = self.options.x;
    var y = self.options.y;
    var indices = self.options.indices;
    var selection = self.options.selection;
    var hidden_simulations = self.options.hidden_simulations;
    var filtered_indices = self._cloneArrayBuffer(indices);
    var filtered_selection = selection.slice(0);
    var length = indices.length;

    // Remove hidden simulations and NaNs and empty strings
    for(var i=length-1; i>=0; i--){
      var hidden = $.inArray(indices[i], hidden_simulations) > -1;

      if(hidden || !self._validateValue(x[i]) || !self._validateValue(y[i])) {
        filtered_indices.splice(i, 1);
        var selectionIndex = $.inArray(indices[i], filtered_selection);
        if( selectionIndex > -1 ) {
          filtered_selection.splice(selectionIndex, 1);
        }
      }
    }

    self.options.filtered_indices = filtered_indices;
    self.options.filtered_selection = filtered_selection;
  },

  // Filters source values by removing hidden_simulations
  _filterValues: function(source)
  {
    var self = this;
    var hidden_simulations = self.options.hidden_simulations.sort(d3.ascending);
    var length = hidden_simulations.length;

    var filtered = self._cloneArrayBuffer(source);

    for(var i=length-1; i>=0; i--)
    {
      filtered.splice(hidden_simulations[i], 1);
    }

    return filtered;
  },

  // Clones an ArrayBuffer or Array
  _cloneArrayBuffer: function(source)
  {
    // Array.apply method of turning an ArrayBuffer into a normal array is very fast (around 5ms for 250K) but doesn't work in WebKit with arrays longer than about 125K
    // if(source.length > 1)
    // {
    //   return Array.apply( [], source );
    // }
    // else if(source.length == 1)
    // {
    //   return [source[0]];
    // }
    // return [];

    // For loop method is much shower (around 300ms for 250K) but works in WebKit. Might be able to speed things up by using ArrayBuffer.subarray() method to make smallery arrays and then Array.apply those.
    var clone = [];
    for(var i = 0; i < source.length; i++)
    {
      clone.push(source[i]);
    }
    return clone;
  },

  _createScale: function(string, values, range, reverse)
  {
    if(!string)
    {
      var domain = [d3.min(values), d3.max(values)];
      if(reverse === true)
      {
        domain.reverse();
      }
      return d3.scale.linear()
        .domain(domain)
        .range(range)
        ;
    }
    else
    {
      var uniqueValues = d3.set(values).values().sort();
      if(reverse === true)
      {
        uniqueValues.reverse();
      }
      return d3.scale.ordinal()
        .domain(uniqueValues)
        .rangePoints(range)
        ;
    }
  },

  _getDefaultXPosition: function(imageIndex, imageWidth)
  {
    // We force the image to the left or right side of the screen, based on the target point position.
    var self = this;
    var width = self.svg.attr("width");
    var range = self.x_scale.range();
    var rangeLast = range.length - 1;
    var relx = (self.x_scale(self.options.x[imageIndex]) - range[0]) / (range[rangeLast] - range[0]);
    var x;

    if(relx < 0.5)
      x = relx * range[0];
    else
      x = width - ((width - range[rangeLast]) * (1.0 - relx)) - imageWidth;

    return parseInt(x);
  },

  _getDefaultYPosition: function(imageIndex, imageHeight)
  {
    var self = this;
    var height = self.svg.attr("height");
    var target_y = self.y_scale(self.options.y[imageIndex]);
    return parseInt((target_y / height) * (height - imageHeight));
  },

  _validateValue: function(value)
  {
    var self = this;
    if(typeof value == "number" && !isNaN(value))
      return true;
    if(typeof value == "string" && value.trim() != "")
      return true;
    return false;
  },

  _setOption: function(key, value)
  {
    var self = this;

    //console.log("parameter_image.scatterplot._setOption()", key, value);
    self.options[key] = value;

    if(key == "indices")
    {
      self._filterIndices();
      self._schedule_update({update_indices:true, render_selection:true});
    }

    else if(key == "x_label")
    {
      self._schedule_update({update_x_label:true});
    }

    else if(key == "y_label")
    {
      self._schedule_update({update_y_label:true});
    }

    else if(key == "v_label")
    {
      self._schedule_update({update_v_label:true});
    }

    else if(key == "x")
    {
      if(self.options["auto-scale"])
      {
        self.options.filtered_x = self._filterValues(self.options.x);
        self.options.scale_x = self.options.filtered_x;
      }
      else
      {
        self.options.scale_x = self.options.x;
      }
      self._filterIndices();
      self._close_hidden_simulations();
      self._schedule_update({update_x:true, update_leaders:true, render_data:true, render_selection:true});
    }

    else if(key == "y")
    {
      if(self.options["auto-scale"])
      {
        self.options.filtered_y = self._filterValues(self.options.y);
        self.options.scale_y = self.options.filtered_y;
      }
      else
      {
        self.options.scale_y = self.options.y;
      }
      self._filterIndices();
      self._close_hidden_simulations();
      self._schedule_update({update_y:true, update_leaders:true, render_data:true, render_selection:true});
    }

    else if(key == "v")
    {
      if(self.options["auto-scale"])
      {
        self.options.filtered_v = self._filterValues(self.options.v);
        self.options.scale_v = self.options.filtered_v;
      }
      else
      {
        self.options.scale_v = self.options.v;
      }
      self._schedule_update({render_data:true, render_selection:true, update_legend_axis:true});
    }

    else if(key == "images")
    {
    }

    else if(key == "selection")
    {
      self._filterIndices();
      self._schedule_update({render_selection:true});
    }

    else if(key == "colorscale")
    {
      self._schedule_update({render_data:true, render_selection:true});
    }

    else if(key == "width")
    {
      self._schedule_update({update_width:true, update_x_label:true, update_x:true, update_leaders:true, render_data:true, render_selection:true});
    }

    else if(key == "height")
    {
      self._schedule_update({update_height:true, update_y:true, update_y_label:true, update_leaders:true, render_data:true, render_selection:true, update_legend_position:true, update_legend_axis:true, update_v_label:true,});
    }

    else if(key == "border")
    {
      self._schedule_update({update_x:true, update_y:true, update_leaders:true, render_data:true, render_selection:true, update_legend_position:true, update_v_label:true,});
    }

    else if(key == "gradient")
    {
      self._schedule_update({update_legend_colors:true, });
    }

    else if(key == "hidden_simulations")
    {
      self._filterIndices();
      if(self.options["auto-scale"])
      {
        self.options.filtered_x = self._filterValues(self.options.x);
        self.options.filtered_y = self._filterValues(self.options.y);
        self.options.filtered_v = self._filterValues(self.options.v);
        self.options.scale_x = self.options.filtered_x;
        self.options.scale_y = self.options.filtered_y;
        self.options.scale_v = self.options.filtered_v;
      }
      else
      {
        self.options.scale_x = self.options.x;
        self.options.scale_y = self.options.y;
        self.options.scale_v = self.options.v;
      }
      self._schedule_update({update_x:true, update_y:true, update_leaders:true, render_data:true, render_selection:true, update_legend_axis:true});
      self._close_hidden_simulations();
    }

    else if(key == "auto-scale")
    {
      if(self.options["auto-scale"])
      {
        self.options.filtered_x = self._filterValues(self.options.x);
        self.options.filtered_y = self._filterValues(self.options.y);
        self.options.filtered_v = self._filterValues(self.options.v);
        self.options.scale_x = self.options.filtered_x;
        self.options.scale_y = self.options.filtered_y;
        self.options.scale_v = self.options.filtered_v;
      }
      else
      {
        self.options.scale_x = self.options.x;
        self.options.scale_y = self.options.y;
        self.options.scale_v = self.options.v;
      }
      self._schedule_update({update_x:true, update_y:true, update_leaders:true, render_data:true, render_selection:true, update_legend_axis:true});
    }
  },

  update_color_scale_and_v: function(data)
  {
    var self = this;
    self.options.colorscale = data.colorscale;
    self.options.v = data.v;
    if(data.v_string !== undefined)
    {
      self.options.v_string = data.v_string;
    }
    if(self.options["auto-scale"])
    {
      self.options.filtered_v = self._filterValues(self.options.v);
      self.options.scale_v = self.options.filtered_v;
    }
    else
    {
      self.options.scale_v = self.options.v;
    }
    self._schedule_update({render_data:true, render_selection:true, update_legend_axis:true});
  },

  _schedule_update: function(updates)
  {
    var self = this;

    for(var key in updates)
      self.updates[key] = updates[key];

    if(self.update_timer)
      return;

    self.update_timer = window.setTimeout(function() { self._update(); }, 0);
  },

  _update: function()
  {
    var self = this;

    //console.log("parameter_image.scatterplot._update()", self.updates);
    self.update_timer = null;

    var xoffset = 0;
    var legend_width = 150;

    if(self.updates["update_width"])
    {
      self.element.attr("width", self.options.width);
      self.svg.attr("width", self.options.width);
      self.media_layer.style({"width": self.options.width + "px"});

      var total_width = self.options.width;
      var total_height = self.options.height;
      var width = Math.min(total_width, total_height);
      var width_offset = (total_width - width) / 2;

      d3.select(self.canvas_datum)
        .style({
          "left" : (width_offset + self.options.border - (self.options.canvas_square_size / 2)) + "px",
        })
        .attr("width", (width - (2 * self.options.border)) - xoffset + self.options.canvas_square_size)
        ;
      d3.select(self.canvas_selected)
        .style({
          "left" : (width_offset + self.options.border - (self.options.canvas_selected_square_size / 2)) + "px",
        })
        .attr("width", (width - (2 * self.options.border)) - xoffset + self.options.canvas_selected_square_size)
        ;
    }

    if(self.updates["update_height"])
    {
      self.element.attr("height", self.options.height);
      self.svg.attr("height", self.options.height);
      self.media_layer.style({"height": self.options.height + "px"});

      var total_width = self.options.width;
      var total_height = self.options.height;
      var height = Math.min(total_width, total_height);
      var height_offset = (total_height - height) / 2;
      d3.select(self.canvas_datum)
        .style({
          "top" : (height_offset + self.options.border - (self.options.canvas_square_size / 2)) + "px",
        })
        .attr("height", (height - (2 * self.options.border)) - 40 + self.options.canvas_square_size)
        ;
      d3.select(self.canvas_selected)
        .style({
          "top" : (height_offset + self.options.border - (self.options.canvas_selected_square_size / 2)) + "px",
        })
        .attr("height", (height - (2 * self.options.border)) - 40 + self.options.canvas_selected_square_size)
        ;
    }

    if(self.updates["update_x"])
    {
      var total_width = self.options.width;
      var total_height = self.options.height;
      var width = Math.min(self.options.width, self.options.height);
      var width_offset = (total_width - width) / 2;

      var range = [0 + width_offset + self.options.border, total_width - width_offset - self.options.border - xoffset];
      var range_canvas = [0, width - (2 * self.options.border) - xoffset];

      self.x_scale = self._createScale(self.options.x_string, self.options.scale_x, range, false);
      self.x_scale_canvas = self._createScale(self.options.x_string, self.options.scale_x, range_canvas, false);

      var height = Math.min(self.options.width, self.options.height);
      var height_offset = (total_height - height) / 2;
      self.x_axis_offset = total_height - height_offset - self.options.border - 40;
      self.x_axis = d3.svg.axis().scale(self.x_scale).orient("bottom");
      self.x_axis_layer
        .attr("transform", "translate(0," + self.x_axis_offset + ")")
        .call(self.x_axis)
        ;
    }

    if(self.updates["update_y"])
    {
      var total_width = self.options.width;
      var total_height = self.options.height;
      var width = Math.min(self.options.width, self.options.height);
      var height = Math.min(self.options.width, self.options.height);
      var width_offset = (total_width - width) / 2
      var height_offset = (total_height - height) / 2
      var range = [total_height - height_offset - self.options.border - 40, 0 + height_offset + self.options.border];
      var range_canvas = [height - (2 * self.options.border) - 40, 0];
      self.y_axis_offset = 0 + width_offset + self.options.border;

      self.y_scale = self._createScale(self.options.y_string, self.options.scale_y, range, false);
      self.y_scale_canvas = self._createScale(self.options.y_string, self.options.scale_y, range_canvas, false);

      self.y_axis = d3.svg.axis().scale(self.y_scale).orient("left");
      self.y_axis_layer
        .attr("transform", "translate(" + self.y_axis_offset + ",0)")
        .call(self.y_axis)
        ;
    }

    if(self.updates["update_indices"])
    {
      self.inverse_indices = {};
      var count = self.options.indices.length;
      for(var i = 0; i != count; ++i)
        self.inverse_indices[self.options.indices[i]] = i;
    }

    if(self.updates["update_x_label"])
    {
      var x = self.svg.attr("width") / 2;
      var y = 40;

      self.x_axis_layer.selectAll(".label").remove()
      self.x_axis_layer.append("text")
        .attr("class", "label")
        .attr("x", x)
        .attr("y", y)
        .style("text-anchor", "middle")
        .style("font-weight", "bold")
        .text(self.options.x_label)
        ;
    }

    if(self.updates["update_y_label"])
    {
      self.y_axis_layer.selectAll(".label").remove();

      var y_axis_width = self.y_axis_layer.node().getBBox().width;
      var x = -(y_axis_width+15);
      var y = self.svg.attr("height") / 2;

      self.y_axis_layer.append("text")
        .attr("class", "label")
        .attr("x", x)
        .attr("y", y)
        .attr("transform", "rotate(-90," + x +"," + y + ")")
        .style("text-anchor", "middle")
        .style("font-weight", "bold")
        .text(self.options.y_label)
        ;
    }

    if(self.updates["render_data"])
    {
      var x = self.options.x,
          y = self.options.y,
          v = self.options.v,
          filtered_indices = self.options.filtered_indices,
          canvas = self.canvas_datum_layer,
          i = -1,
          n = filtered_indices.length,
          cx,
          cy,
          color,
          square_size = self.options.canvas_square_size,
          border_width = self.options.canvas_square_border_size,
          half_border_width = border_width / 2,
          fillWidth = fillHeight = square_size - (2 * border_width),
          strokeWidth = strokeHeight = square_size - border_width;

      // Draw points on canvas ...
      var time = Date;
      if(window.performance)
        time = window.performance;
      var start = time.now();

      canvas.clearRect(0, 0, self.canvas_datum.width, self.canvas_datum.height);
      canvas.strokeStyle = "black";
      canvas.lineWidth = border_width;

      while (++i < n) {
        var index = filtered_indices[i];
        var value = v[index];
        if(!self._validateValue(value))
          color = $("#color-switcher").colorswitcher("get_null_color");
        else
          color = self.options.colorscale(value);
        canvas.fillStyle = color;
        cx = Math.round( self.x_scale_canvas( x[index] ) );
        cy = Math.round( self.y_scale_canvas( y[index] ) );
        canvas.fillRect(cx + border_width, cy + border_width, fillWidth, fillHeight);
        canvas.strokeRect(cx + half_border_width, cy + half_border_width, strokeWidth, strokeHeight);
      }
      // Test point for checking position and border
      // canvas.fillStyle = "white";
      // canvas.fillRect(0 + 0.5, 0 + 0.5, width, height);
      // canvas.strokeRect(0 + 0.5, 0 + 0.5, width, height);
      var end = time.now();
      console.log("Time to render " + filtered_indices.length + " canvas points: " + (end-start) + " milliseconds.");
    }

    if(self.updates["render_selection"])
    {
      var x = self.options.x,
          y = self.options.y,
          v = self.options.v,
          filtered_selection = self.options.filtered_selection,
          canvas = self.canvas_selected_layer,
          i = -1,
          n = filtered_selection.length,
          cx,
          cy,
          color,
          square_size = self.options.canvas_selected_square_size,
          border_width = self.options.canvas_selected_square_border_size,
          half_border_width = border_width / 2,
          fillWidth = fillHeight = square_size - (2 * border_width),
          strokeWidth = strokeHeight = square_size - border_width;

      canvas.clearRect(0, 0, self.canvas_selected.width, self.canvas_selected.height);
      canvas.strokeStyle = "black";
      canvas.lineWidth = border_width;

      while (++i < n) {
        var index = filtered_selection[i];
        var value = v[index];
        if(!self._validateValue(value))
          color = $("#color-switcher").colorswitcher("get_null_color");
        else
          color = self.options.colorscale(value);
        canvas.fillStyle = color;
        cx = Math.round( self.x_scale_canvas( x[index] ) );
        cy = Math.round( self.y_scale_canvas( y[index] ) );
        canvas.fillRect(cx + border_width, cy + border_width, fillWidth, fillHeight);
        canvas.strokeRect(cx + half_border_width, cy + half_border_width, strokeWidth, strokeHeight);
      }
    }

    // Used to open an initial list of images at startup only
    if(self.updates["open_images"])
    {
      // This is just a convenience for testing - in practice, these parameters should always be part of the open image specification.
      self.options.open_images.forEach(function(image)
      {
        if(image.uri === undefined)
          image.uri = self.options.images[image.index];
        if(image.width === undefined)
          image.width = self.options.pinned_width;
        if(image.height === undefined)
          image.height = self.options.pinned_height;
      });

      // Transform the list of initial images so we can pass them to _open_images()
      var width = Number(self.svg.attr("width"));
      var height = Number(self.svg.attr("height"));

      var images = [];
      self.options.open_images.forEach(function(image, index)
      {
        images.push({
          index : image.index,
          uri : image.uri.trim(),
          image_class : "open-image",
          x : width * image.relx,
          y : height * image.rely,
          width : image.width,
          height : image.height,
          target_x : self.x_scale(self.options.x[image.index]),
          target_y : self.y_scale(self.options.y[image.index]),
          });
      });
      self._open_images(images);
    }

    // Update leader targets anytime we resize or change our axes ...
    if(self.updates["update_leaders"])
    {
      $(".open-image").each(function(index, frame)
      {
        var frame = $(frame);
        var image_index = Number(frame.attr("data-index"));
        var uri = frame.attr("data-uri");
        self.line_layer.select("line[data-uri='" + uri + "']")
          .attr("x2", self.x_scale(self.options.x[image_index]) )
          .attr("y2", self.y_scale(self.options.y[image_index]) )
          .attr("data-targetx", self.x_scale(self.options.x[image_index]))
          .attr("data-targety", self.y_scale(self.options.y[image_index]))
          ;
      });
    }

    if(self.updates["render_legend"])
    {
      var gradient = self.legend_layer.append("defs").append("linearGradient");
      gradient.attr("id", "color-gradient")
        .attr("x1", "0%").attr("y1", "0%")
        .attr("x2", "0%").attr("y2", "100%")
        ;

      var colorbar = self.legend_layer.append("rect")
        .classed("color", true)
        .attr("width", 10)
        .attr("height", 200)
        .attr("x", 0)
        .attr("y", 0)
        .style("fill", "url(#color-gradient)")
        ;
    }

    if(self.updates["update_legend_colors"])
    {
      var gradient = self.legend_layer.select("#color-gradient");
      var stop = gradient.selectAll("stop").data(self.options.gradient);
      stop.exit().remove();
      stop.enter().append("stop");
      stop
        .attr("offset", function(d) { return d.offset + "%"; })
        .attr("stop-color", function(d) { return d.color; })
        ;
    }

    if(self.updates["update_legend_position"])
    {
      var total_width = Number(self.options.width);
      var total_height = Number(self.options.height);
      var width = Math.min(self.options.width, self.options.height);
      var height = Math.min(self.options.width, self.options.height);
      var rectHeight = parseInt((height - self.options.border - 40)/2);
      var y_axis_layer_width = self.y_axis_layer.node().getBBox().width;
      var x_axis_layer_width = self.x_axis_layer.node().getBBox().width;
      var width_offset = (total_width + x_axis_layer_width) / 2;

      if( self.legend_layer.attr("data-status") != "moved" )
      {
        var transx = parseInt(y_axis_layer_width + 10 + width_offset);
        var transy = parseInt((total_height/2)-(rectHeight/2));
         self.legend_layer
          .attr("transform", "translate(" + transx + "," + transy + ")")
          .attr("data-transx", transx)
          .attr("data-transy", transy)
          ;
      }

      self.legend_layer.select("rect.color")
        .attr("height", rectHeight)
        ;
    }

    if(self.updates["update_legend_axis"])
    {
      var range = [0, parseInt(self.legend_layer.select("rect.color").attr("height"))];

      self.legend_scale = self._createScale(self.options.v_string, self.options.scale_v, range, true);

      self.legend_axis = d3.svg.axis().scale(self.legend_scale).orient("right");
      self.legend_axis_layer
        .attr("transform", "translate(" + parseInt(self.legend_layer.select("rect.color").attr("width")) + ",0)")
        .call(self.legend_axis)
        ;
    }

    if(self.updates["update_v_label"])
    {
      // console.log("updating v label.");
      self.legend_layer.selectAll(".label").remove();

      var rectHeight = parseInt(self.legend_layer.select("rect.color").attr("height"));
      var x = -15;
      var y = rectHeight/2;

      self.legend_layer.append("text")
        .attr("class", "label")
        .attr("x", x)
        .attr("y", y)
        .attr("transform", "rotate(-90," + x +"," + y + ")")
        .style("text-anchor", "middle")
        .style("font-weight", "bold")
        .text(self.options.v_label)
        ;
    }

    self.updates = {}
  },

  _sync_open_images: function()
  {
    var self = this;

    // Get the scatterplot width so we can convert absolute to relative coordinates.
    var width = Number(self.svg.attr("width"));
    var height = Number(self.svg.attr("height"));
    var open_images = [];
    $(".open-image").each(function(index, frame)
    {
      var frame = $(frame);
      var image = frame.find(".resize");
      // var imageHeight = image.prop("tagName") == 'image' ? Number(image.attr("height")) : Number(image.attr("height")) + 50;
      open_images.push({
        index : Number(frame.attr("data-index")),
        uri : frame.attr("data-uri"),
        relx : Number(frame.attr("data-transx")) / width,
        rely : Number(frame.attr("data-transy")) / height,
        width : image.width(),
        height : image.height(),
        });
    });
    self.element.trigger("open-images-changed", [open_images]);
  },

  _open_images: function(images)
  {
    var self = this;

    // If the list of images is empty, we're done.
    if(images.length == 0)
      return;
    var image = images[0];

    // Don't open images for hidden simulations
    if($.inArray(image.index, self.options.hidden_simulations) != -1) {
      self._open_images(images.slice(1));
      return;
    }

    // Don't open image if it's already open
    if($(".open-image[data-uri='" + image.uri + "']:not(.scaffolding)").size() > 0) {
      self._open_images(images.slice(1));
      return;
    }

    // If image is hover and we are no longer loading this image, we're done.
    if( image.image_class == "hover-image" &&
        self.opening_image != image.index
      )
    {
      return;
    }
    // Create scaffolding and status indicator if we already don't have one
    if( self.media_layer.select("div." + image.image_class + "[data-uri='" + image.uri + "']").empty() ){

      // Define a default size for every image.
      if(image.width === undefined)
        image.width = self.options.pinned_width;
      if(image.height === undefined)
        image.height = self.options.pinned_height;

      // Define a default position for every image.
      if(image.x === undefined)
      {
        image.x = self._getDefaultXPosition(image.index, image.width);
      }
      if(image.y === undefined)
      {
        image.y = self._getDefaultYPosition(image.index, image.height);
      }

      var frame_html = self.media_layer.append("div")
        .attr("data-uri", image.uri)
        .attr("data-transx", image.x)
        .attr("data-transy", image.y)
        .style({
          "left": image.x + "px", 
          "top": image.y + "px",
          "width": image.width + "px",
          "height": image.height + "px",
          "z-index": 1,
        })
        .attr("class", image.image_class + " image-frame scaffolding html")
        .attr("data-index", image.index)
        .attr("data-uri", image.uri)
        .call(
          d3.behavior.drag()
            .on('drag', function(){
              // console.log("frame html drag");
              // Make sure mouse is inside svg element
              if( 0 <= d3.event.y && d3.event.y <= self.options.height && 0 <= d3.event.x && d3.event.x <= self.options.width ){
                var theElement = d3.select(this);
                var transx = Number(theElement.attr("data-transx"));
                var transy = Number(theElement.attr("data-transy"));
                transx += d3.event.dx;
                transy += d3.event.dy;
                theElement.attr("data-transx", transx);
                theElement.attr("data-transy", transy);
                theElement.style({
                  "left": transx + "px", 
                  "top": transy + "px",
                })

                // Adjust leader line
                self._adjust_leader_line(theElement);
              }
            })
            .on("dragstart", function() {
              // console.log("frame html dragstart");
              self.state = "moving";
              // Verify source event target
              var sourceEventTarget = d3.select(d3.event.sourceEvent.target);
              if(sourceEventTarget.classed("image-frame") || sourceEventTarget.classed("image"))
              {
                d3.event.sourceEvent.stopPropagation(); // silence other listeners
                // Reset tracking of hover image if we are starting to drag a hover image
                var frame = d3.select(this);
                if(frame.classed("hover-image"))
                {
                  self.opening_image = null;
                  if(self.close_hover_timer)
                  {
                    window.clearTimeout(self.close_hover_timer);
                    self.close_hover_timer = null;
                  }
                  frame.classed("hover-image", false).classed("open-image", true);
                  image.image_class = "open-image";
                }
              }
            })
            .on("dragend", function() {
              // console.log("frame html dragend");
              self.state = "";
              self._sync_open_images();
            })
        )
        .on("mousedown", function(){
          // console.log("frame html mousedown");
          //d3.event.stopPropagation();
          // Verify that click is on image, not something else like the close button
          if(d3.event.target.classList.contains("image"))
          {
            // Move this image to the top of the Z order ...
            $(d3.event.target.parentNode).detach().appendTo(self.media_layer.node());
          }
          else if(d3.event.target.classList.contains("image-frame"))
          {
            // Move this image to the top of the Z order ...
            $(d3.event.target).detach().appendTo(self.media_layer.node());
          }
        })
        .on("mouseup", function(){
          // console.log("frame html mouseup");
          //d3.event.stopPropagation();
        })
        ;

      // Create the leader line ...
      if("target_x" in image && "target_y" in image)
      {
        self.line_layer.append("line")
          .attr("data-uri", image.uri)
          .attr("class", "leader")
          .attr("x1", image.x + (image.width / 2))
          .attr("y1", image.y + (image.height / 2))
          .attr("x2", image.target_x)
          .attr("y2", image.target_y)
          .attr("data-targetx", image.target_x)
          .attr("data-targety", image.target_y)
          .style("stroke", "black")
          .style("stroke-width", 1.0)
          ;
      }

      // // Create the loading image ...
      // var timeout_image = frame.append("image")
      //   .attr("class", "loading-image")
      //   .attr("xlink:href", "/css/ajax-loader.gif")
      //   .attr("x", (image.width / 2)-16)
      //   .attr("y", (image.height / 2)-16)
      //   .attr("width", 32)
      //   .attr("height", 32)
      //   ;

      // Schedule timeout for hover
      self.element.one("mousemove", function(){
        self.close_hover_timer = window.setTimeout(function() {self._hover_timeout(image.index, 0);}, 1000);
      });
    }

    // If the image is already in the cache, display it.
    if(image.uri in self.options.image_cache)
    {
      console.log("Displaying image " + image.uri + " from cache");
      var url_creator = window.URL || window.webkitURL;
      var blob = self.options.image_cache[image.uri];
      var image_url = url_creator.createObjectURL(blob);

      // Define a default size for every image.
      if(image.width === undefined)
      {
        image.width = self.options.pinned_width;
      }
      if(image.height === undefined)
      {
        image.height = self.options.pinned_height;
      }
      // Define a default position for every image.
      if(image.x === undefined)
      {
        image.x = self._getDefaultXPosition(image.index, image.width);
      }
      if(image.y === undefined)
      {
        image.y = self._getDefaultYPosition(image.index, image.height);
      }

      var frame_html = self.media_layer.select("div." + image.image_class + "[data-uri='" + image.uri + "']");
      frame_html.classed("scaffolding", false);

      if(blob.type.indexOf('image/') == 0)
      {
        // Create the html image ...
        var htmlImage = frame_html.append("img")
          .attr("class", "image resize")
          .attr("src", image_url)
          .attr("data-ratio", image.width / image.height)
          .on("load", function(){
            // Get the actual image dimensions
            console.log("about to get actual image dimensions");
            var width = this.naturalWidth;
            var height = this.naturalHeight;
            var ratio = width/height;
            var target_width = self._scale_width(ratio, image.width, image.height);
            htmlImage
              .attr("data-width", width)
              .attr("data-height", height)
              .attr("data-ratio", width/height)
              ;
            // Adjust dimensions of frame now that we know the dimensions of the image
            frame_html
              .attr("data-width", width)
              .attr("data-height", height)
              .attr("data-ratio", ratio)
              .style({
                "width": target_width + "px",
                "height": "auto",
              })
              ;
            self._adjust_leader_line(frame_html);
          })
          ;
      }
      else if(blob.type.indexOf('video/') == 0)
      {
        // Create the video ...
        var video = frame_html
          .append("video")
          .attr("data-uri", image.uri)
          .attr("src", image_url)
          .attr("controls", true)
          .on("mousedown", function(){
            //console.log("video mousedown");
            d3.event.stopPropagation(); // silence other listeners
          })
          .on("mouseup", function(){
            //console.log("video mouseup");
            d3.event.stopPropagation(); // silence other listeners
          })
          .on("loadedmetadata", function(){
            // debugger;
            // console.log("video loaded metadata");
            var width = this.videoWidth;
            var height = this.videoHeight;
            var ratio = width/height;
            var target_width = self._scale_width(ratio, image.width, image.height);
            // Remove dimensions from parent frame to have it size to image
            frame_html
              .attr("data-width", width)
              .attr("data-height", height)
              .attr("data-ratio", ratio)
              .style({
                "width": "400px",
                "height": "auto",
              });
            self._adjust_leader_line(frame_html);
          })
          ;
      }

      // Adjust leader line
      self._adjust_leader_line(frame_html);

      // Create a resize handle
      var resize_handle_html = frame_html.append("img")
        .attr("class", "resize-handle")
        .attr("src", server_root + "resources/models/parameter-image/" + "resize.png")
        .call(
          d3.behavior.drag()
            .on('drag', function(){
              // console.log("resize html drag");
              // Make sure mouse is inside svg element
              if( 0 <= d3.event.y && d3.event.y <= self.options.height && 0 <= d3.event.x && d3.event.x <= self.options.width ){
                var frame = d3.select(this.parentNode);
                var x = d3.event.x;
                var y = d3.event.y;
                var min = 50;
                if(x > min && y > min)
                {
                  var target_width = self._scale_width( frame.attr("data-ratio"), x, y );
                  frame.style({
                    "width": target_width + "px",
                  });
                  // Adjust leader line
                  self._adjust_leader_line(frame);
                }
              }
            })
            .on("dragstart", function() {
              // console.log("resize html dragstart");
              self.state = "resizing";
              d3.selectAll([this.parentNode, d3.select("#scatterplot").node()]).classed("resizing", true);
              d3.event.sourceEvent.stopPropagation(); // silence other listeners
              // Reset tracking of hover image if we are starting to drag a hover image
              var frame = d3.select(this.parentNode);
              if(frame.classed("hover-image"))
              {
                self.opening_image = null;
                if(self.close_hover_timer)
                {
                  window.clearTimeout(self.close_hover_timer);
                  self.close_hover_timer = null;
                }
                frame.classed("hover-image", false).classed("open-image", true);
                image.image_class = "open-image";
              }
            })
            .on("dragend", function() {
              // console.log("resize html dragend");
              d3.selectAll([this.parentNode, d3.select("#scatterplot").node()]).classed("resizing", false);
              self.state = "";
              self._sync_open_images();
            })
        )
        .on("mousedown", function(){
          //console.log("resize mousedown");
          //d3.event.stopPropagation(); // silence other listeners
        })
        .on("mouseup", function(){
          //console.log("resize mouseup");
          //d3.event.stopPropagation(); // silence other listeners
        })
        ;

      // Create a close button ...
      var close_button_html = frame_html.append("img")
        .attr("class", "close-button")
        .attr("src", server_root + "resources/models/parameter-image/" + "close.png")
        .on("mousedown", function(){
          //console.log("close button mousedown");
          d3.event.stopPropagation(); // silence other listeners
        })
        .on("mouseup", function(){
          //console.log("close button mouseup");
          d3.event.stopPropagation(); // silence other listeners
        })
        .on("click", function()
        {
          //console.log("close button click");
          d3.event.stopPropagation(); // silence other listeners
          var frame = d3.select(d3.event.target.parentNode);
          self._remove_image_and_leader_line(frame);
          self._sync_open_images();
        })
        ;

      // Create a pin button ...
      var pin_button_html = frame_html.append("img")
        .attr('class', 'pin-button')
        .attr('src', server_root + "resources/models/parameter-image/" + "pin.png")
        .on("mousedown", function(){
          // console.log("html pin button mousedown");
          d3.event.stopPropagation(); // silence other listeners
        })
        .on("mouseup", function(){
          // console.log("html pin button mouseup");
          d3.event.stopPropagation(); // silence other listeners
        })
        .on("click", function()
        {
          d3.event.stopPropagation(); // silence other listeners
          // Reset tracking of hover image
          self.opening_image = null;
          if(self.close_hover_timer)
          {
            window.clearTimeout(self.close_hover_timer);
            self.close_hover_timer = null;
          }

          var frame = d3.select(d3.event.target.parentNode);
          var theImage = frame.select(".resize");
          frame.classed("hover-image", false)
            .classed("open-image", true)
            ;

          // Adjust image position
          var imageWidth = self.options.pinned_width;
          var imageHeight = self.options.pinned_height;
          var target_width = self._scale_width(frame.attr("data-ratio"), self.options.pinned_width, self.options.pinned_height);

          var x = self._getDefaultXPosition(image.index, imageWidth);
          var y = self._getDefaultYPosition(image.index, imageHeight);

          frame
            .attr("data-transx", x)
            .attr("data-transy", y)
            .style({
              "left": x + "px", 
              "top": y + "px",
              "width": target_width + "px",
            })
            ;

          // Adjust leader line
          self._adjust_leader_line(frame);

          self._sync_open_images();
        })
        ;

      if(!image.no_sync)
        self._sync_open_images();
      self._open_images(images.slice(1));
      return;
    }

    // If we don't have a session for the image hostname, create one.
    var uri = URI(image.uri);

    // Retrieve the image.
    console.log("Loading image " + image.uri + " from server");
    self.login.agentId(uri.hostname(), function(sid){
      var xhr = new XMLHttpRequest();
      var api = "/image";
      if(self.options.video_file_extensions.indexOf(uri.suffix()) > -1)
      {
        api = "/file";
      }
      xhr.image = image;
      xhr.open("GET", server_root + "agents/" + sid + api + uri.pathname(), true);
      xhr.responseType = "arraybuffer";
      xhr.onload = function(e)
      {
        // If we get 404, the remote session no longer exists because it timed-out.
        // If we get 500, there was an internal error communicating to the remote host.
        // Either way, delete the cached session and create a new one.
        if(this.status == 404 || this.status == 500)
        {
          self.login.clearAgentId(uri.hostname());
          self._open_session(images);
          return;
        }
        // If we get 400, it means that the session is good and we're
        // communicating with the remote host, but something else went wrong
        // (probably file permissions issues).
        if(this.status == 400)
        {
          console.log(this);
          console.log(this.getAllResponseHeaders());
          var message = this.getResponseHeader("slycat-message");
          var hint = this.getResponseHeader("slycat-hint");

          if(message && hint)
          {
            window.alert(message + "\n\n" + hint);
          }
          else if(message)
          {
            window.alert(message);
          }
          else
          {
            window.alert("Error loading image " + this.image.uri + ": " + this.statusText);
          }
          return;
        }

        // We received the image, so put it in the cache and start-over.
        var array_buffer_view = new Uint8Array(this.response);
        var blob = new Blob([array_buffer_view], {type:this.getResponseHeader('content-type')});
        self.options.image_cache[image.uri] = blob;
        // Adding lag for testing purposed. This should not exist in production.
        // setTimeout(function(){
        self._open_images(images);
        return;
        // }, 5000);
      }
      xhr.send();
    });
  },

  _close_hidden_simulations: function()
  {
    var self = this;
    $(".media-layer div.image-frame")
      .filter(function(){
        return $.inArray($(this).data("index"), self.options.filtered_indices) == -1
      })
      .each(function(){
        self._remove_image_and_leader_line(d3.select(this));
      })
      ;
  },

  _open_session: function(images)
  {
    this.login.show_prompt(images, this._open_images, this);
  },

  _schedule_hover_canvas: function(e)
  {
    var self = this;
    self._cancel_hover_canvas();

    // Disable hovering whenever anything else is going on ...
    if(self.state != "")
      return;

    self.hover_timer_canvas = window.setTimeout( function(){ self._open_hover_canvas(e) }, self.options.hover_time );
  },

  _open_hover_canvas: function(e)
  {
    var self = this;

    // Disable hovering whenever anything else is going on ...
    if(self.state != "")
      return;

    var x = e.originalEvent.offsetX || e.originalEvent.layerX,
        y = e.originalEvent.offsetY || e.originalEvent.layerY,
        filtered_indices = self.options.filtered_indices,
        filtered_selection = self.options.filtered_selection,
        square_size = self.options.canvas_square_size,
        shift = (square_size / 2),
        selected_square_size = self.options.canvas_selected_square_size,
        selected_shift = (selected_square_size / 2),
        index;

    var selected_match = self._open_first_match(x, y, filtered_selection, selected_shift, selected_square_size);
    if(!selected_match)
      self._open_first_match(x, y, filtered_indices, shift, square_size);
  },

  _open_first_match: function(x, y, indices, shift, size)
  {
    var self = this,
        xvalues = self.options.x,
        yvalues = self.options.y;
    for(var i = indices.length-1; i > -1; i-- )
    {
      index = indices[i];
      x1 = Math.round( self.x_scale( xvalues[index] ) ) - shift;
      y1 = Math.round( self.y_scale( yvalues[index] ) ) - shift;
      x2 = x1 + size;
      y2 = y1 + size;

      if(x >= x1 && x <= x2 && y >= y1 && y <= y2)
      {
        // Disable hovering when there is no uri
        if(self.options.images[index].trim() != "")
        {
          self._open_hover(index);
        }

        return true;
      }
    }
    return false;
  },

  _open_hover: function(image_index)
  {
    var self = this;

    self._close_hover();
    self.opening_image = image_index;

    var width = self.svg.attr("width");
    var height = self.svg.attr("height");
    var hover_width = Math.min(width, height) * 0.85;
    var hover_height = Math.min(width, height) * 0.85;

    self._open_images([{
      index : self.options.indices[image_index],
      uri : self.options.images[self.options.indices[image_index]].trim(),
      image_class : "hover-image",
      x : Math.min(self.x_scale(self.options.x[image_index]) + 10, width  - hover_width  - self.options.border - 10),
      y : Math.min(self.y_scale(self.options.y[image_index]) + 10, height - hover_height - self.options.border - 10),
      width : hover_width,
      height : hover_height,
      target_x : self.x_scale(self.options.x[image_index]),
      target_y : self.y_scale(self.options.y[image_index]),
      no_sync : true,
    }]);
  },

  _cancel_hover_canvas: function()
  {
    var self = this;

    if(self.hover_timer_canvas)
    {
      window.clearTimeout(self.hover_timer_canvas);
      self.hover_timer_canvas = null;
    }
  },

  _hover_timeout: function(image_index, time)
  {
    var self = this;
    var checkInterval = 50;
    var cutoff = 1000;

    if(time > cutoff)
    {
      self._close_hover();
      return;
    }
    else if(self._is_hovering(image_index))
    {
      self.close_hover_timer = window.setTimeout(function(){self._hover_timeout(image_index, 0);}, checkInterval);
    }
    else
    {
      self.close_hover_timer = window.setTimeout(function(){self._hover_timeout(image_index, time+checkInterval);}, checkInterval);
    }
  },

  _is_hovering: function(image_index)
  {
    var self = this;
    //var hoverEmpty = self.image_layer.selectAll(".hover-image[data-index='" + image_index + "']:hover").empty();
    var hoverEmpty = self.media_layer.selectAll(".hover-image[data-index='" + image_index + "']:hover").empty();

    // if(!hoverEmpty)
    // {
    //   return true;
    // }

    // self.image_layer.selectAll(".hover-image").each(function(){
    //   var data_uri = d3.select(this).attr("data-uri");
    //   var videoHoverEmpty = self.video_layer.selectAll("video[data-uri='" + data_uri + "']:hover").empty();
    //   if(!videoHoverEmpty)
    //   {
    //     hoverEmpty = videoHoverEmpty;
    //   }
    // });

    return !hoverEmpty;
  },

  _close_hover: function()
  {
    var self = this;

    self.opening_image = null;

    if(self.close_hover_timer)
    {
      window.clearTimeout(self.close_hover_timer);
      self.close_hover_timer = null;
    }

    // Cancel any pending hover ...
    self._cancel_hover_canvas();

    // Close any current hover images and associated videos ...
    self.media_layer.selectAll(".hover-image").each(function(){
      self._remove_image_and_leader_line(d3.select(this));
    });
  },

  _adjust_leader_line: function(frame_html)
  {
    var self = this;
    var width = $(frame_html.node()).width();
    var height = $(frame_html.node()).height();
    var uri = frame_html.attr("data-uri");
    var x1 = Number(frame_html.attr("data-transx")) + (width / 2);
    var y1 = Number(frame_html.attr("data-transy")) + (height / 2);
    var line = self.line_layer
      .select("line[data-uri='" + uri + "']")
      .attr("x1", x1)
      .attr("y1", y1)
      ;
  },

  _remove_image_and_leader_line: function(frame_html)
  {
    var self = this;
    var uri = frame_html.attr("data-uri");
    var line = self.line_layer.select("line[data-uri='" + uri + "']");
    frame_html.remove();
    line.remove();
  },

  _scale_width: function(ratio, target_width, target_height)
  {
    var target_ratio = target_width / target_height;
    if(ratio > target_ratio)
    {
      return target_width;
    }
    else
    {
      return ratio * target_height;
    }
  },

  pin: function(simulations)
  {
    var self = this;

    // Set default image size
    var imageWidth = self.options.pinned_width;
    var imageHeight = self.options.pinned_height;

    var images = [];
    simulations.forEach(function(image_index, loop_index)
    {
      images.push({
        index : self.options.indices[image_index],
        uri : self.options.images[self.options.indices[image_index]].trim(),
        image_class : "open-image",
        x : self._getDefaultXPosition(image_index, imageWidth),
        y : self._getDefaultYPosition(image_index, imageHeight),
        width : imageWidth,
        height : imageHeight,
        target_x : self.x_scale(self.options.x[image_index]),
        target_y : self.y_scale(self.options.y[image_index]),
        });
    });
    self._open_images(images);
  },
  });
});<|MERGE_RESOLUTION|>--- conflicted
+++ resolved
@@ -109,11 +109,6 @@
     self.canvas_selected_layer = self.canvas_selected.getContext("2d");
     self.selection_layer = self.svg.append("g").attr("class", "selection-layer");
     self.line_layer = self.svg.append("g").attr("class", "line-layer");
-<<<<<<< HEAD
-    self.media_layer = d3.select(self.element.get(0)).append("div").attr("class", "media-layer");
-=======
-    self.video_layer = d3.select(self.element.get(0));
->>>>>>> 23b0f500
 
     self.options.image_cache = {};
 
