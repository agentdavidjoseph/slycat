/*
Copyright 2013 National Technology & Engineering Solutions of Sandia, LLC (NTESS). 
Under the terms of Contract DE-NA0003525 with NTESS, the U.S. Government 
retains certain rights in this software.
*/
// This wizard creates an empty movie-plex model, modified from the
// CCA wizard.
//
// S. Martin
// 3/31/2017

import api_root from "js/slycat-api-root";
import client from "js/slycat-web-client";
import * as dialog from "js/slycat-dialog";
import markings from "js/slycat-markings";
import ko from "knockout";
import mapping from "knockout-mapping";
import fileUploader from "js/slycat-file-uploader-factory";
import URI from "urijs";
import vsWizardUI from "../html/vs-wizard.html";
import { remoteControlsReauth } from "js/slycat-remote-controls";
import request from "./vs-request-data.js";

function constructor(params) {
  // functions accessible outside this define are returned via component
  var component = {};

  component.tab = ko.observable(0);
  component.project = params.projects()[0];
  // Alex removing default model name per team meeting discussion
  // component.model = mapping.fromJS({_id: null, name: "New VideoSwarm Model",
  //                         description: "", marking: markings.preselected()});
  component.model = mapping.fromJS({
    _id: null,
    name: "",
    description: "",
    marking: markings.preselected(),
  });

  // csv table browser
  component.table_browser = mapping.fromJS({
    path: null,
    selection: [],
    progress: ko.observable(null),
  });

  // vs file browser
  component.vs_browser = mapping.fromJS({
    path: null,
    selection: [],
    progress: ko.observable(null),
<<<<<<< HEAD
  });

  // prevent user from uploading files twice
  var vs_files_uploaded = false;
  var remote_table_uploaded = false;

  // data for media columns link selector
  component.vs_media_columns = ko.observableArray([]);
  var media_columns_inds = [];
  var vs_table_num_rows = null;

  // working directory
  localStorage["VS_WORKDIR"]
    ? (component.workdir = ko.observable(localStorage["VS_WORKDIR"]))
    : (component.workdir = ko.observable(""));
  component.delete_workdir = ko.observable(false);

  // movie write directory
  localStorage["VS_MOVIEDIR"]
    ? (component.moviedir = ko.observable(localStorage["VS_MOVIEDIR"]))
    : (component.moviedir = ko.observable(""));

  // video frame rate (defaults to 25)
  component.frame_rate = ko.observable(25);

  // HPC job information
  component.wckey = ko.observable("");
  component.partition = ko.observable("");
  component.nnodes = ko.observable("1");
  component.ntasks_per_node = ko.observable("1");
  component.time_hours = ko.observable("01");
  component.time_minutes = ko.observable("00");

  // HPC UI status
  component.HPC_Job = ko.observable(false);

  // if we need to launch a remote job, we need column for the frames
  // note these are 0-based, but the script is 1-based
  var launch_remote_job = false;
  var frame_column = null;
  var link_column = null;

  // access to remote clusters
  component.remote = mapping.fromJS({
    hostname: null,
    username: null,
    password: null,
    status: null,
    status_type: null,
    enable: true,
    focus: false,
    sid: null,
    session_exists: false,
    progress: ko.observable(null),
  });

  // Navigate to login controls and set alert message to
  // inform user their session has been disconnected.
  component.reauth = function () {
=======
});

// existing movies present in moviedir
var existing_movies = [];
component.movies_exist = ko.observable();
component.replace_movies = ko.observable();

// prevent user from uploading files twice
var vs_files_uploaded = false;
var remote_table_uploaded = false;

// data for media columns link selector
component.vs_media_columns = ko.observableArray([]);
var media_columns_inds = [];
var vs_table_num_rows = null;

// working directory
localStorage["VS_WORKDIR"] ? component.workdir = ko.observable(localStorage["VS_WORKDIR"]) : component.workdir = ko.observable('');
component.delete_workdir = ko.observable(false);

// movie write directory
localStorage["VS_MOVIEDIR"] ? component.moviedir = ko.observable(localStorage["VS_MOVIEDIR"]) : component.moviedir = ko.observable('');

// video frame rate (defaults to 25)
component.frame_rate = ko.observable(25);

// HPC job information
component.wckey = ko.observable('');
component.partition = ko.observable('');
component.nnodes = ko.observable('1');
component.ntasks_per_node = ko.observable('1');
component.time_hours = ko.observable('01');
component.time_minutes = ko.observable('00');

// HPC UI status
component.HPC_Job = ko.observable(false);

// if we need to launch a remote job, we need column for the frames
// note these are 0-based, but the script is 1-based
var launch_remote_job = false;
var frame_column = null;
var link_column = null;

// access to remote clusters
component.remote = mapping.fromJS({
  hostname: null,
  username: null,
  password: null,
  status: null,
  status_type: null,
  enable: true,
  focus: false,
  sid: null,
  session_exists: false,
  progress: ko.observable(null),
});

// Navigate to login controls and set alert message to 
// inform user their session has been disconnected.
component.reauth = function() {
>>>>>>> c1b0c031
    remoteControlsReauth(component.remote.status, component.remote.status_type);
    component.tab(3);
  };

  // file parser (table is csv table, vs is videoswarm specific files)
  component.table_parser = ko.observable(null);
  component.vs_parser = ko.observable(null);
  component.attributes = mapping.fromJS([]);

  // select local (windows share) or remote (cluster), defaults to local
  component.vs_type = ko.observable("local");

  // creates an empty model of type "MP"
  component.create_model = function () {
    client.post_project_models({
      pid: component.project._id(),
      type: "VS",
      name: component.model.name(),
      description: component.model.description(),
      marking: component.model.marking(),
      success: function (mid) {
        component.model._id(mid);
        //component.tab(1);
      },
      error: function () {
        $("#VS-load-model-error").text("Error creating model.");
        $("#VS-load-model-error").show();
      },
    });
  };

  // create a model as soon as the dialog loads
  // we rename, change description, and marking later.
  component.create_model();

  // if the user selects the cancel button we delete the model just created
  component.cancel = function () {
    if (component.model._id()) client.delete_model({ mid: component.model._id() });
  };

  // first tab is used to select upload type
  component.select_type = function () {
    var type = component.vs_type();

    if (type === "local") {
      component.tab(1);
    } else if (type === "remote") {
      component.tab(3);
    }
  };

  // code for local upload
  component.upload_local_table = function () {
    if (!vs_files_uploaded) {
      // flag any incorrect files/filetypes
      var files_OK = true;

      // check for csv file selection
      if (component.table_browser.selection().length == 0) {
        // no csv file selected
        $("#VS-csv-file-error").text("Please select a .csv file.");
        $("#VS-csv-file-error").show();
        files_OK = false;
      } else {
        // clear any file errors
        $("#VS-csv-file-error").hide();

        // get table file name extension
        var csv_file = component.table_browser.selection()[0];
        var csv_file_name = csv_file["name"];
        var csv_file_ext = csv_file_name.split(".").pop();

        // check that table file is .csv
        if (csv_file_ext.toLowerCase() != "csv") {
          // wrong extension for csv
          $("#VS-csv-file-error").text("The CSV file selected does not have the .csv extension.");
          $("#VS-csv-file-error").show();
          files_OK = false;
        }
      }

      // next check VS file names

      //  expected VS artifacts and order
      var aids = ["movies.xcoords", "movies.ycoords", "movies.trajectories"];
      var aids_ext = ["xcoords", "ycoords", "trajectories"];

      // check for correct files and re-arrange to match artifact order
      var num_files = component.vs_browser.selection().length;
      var num_files_found = 0;
      var vs_files = [];
      if (num_files === 3) {
        for (var i = 0; i < 3; i++) {
          for (var j = 0; j < 3; j++) {
            // look for correct extension
            var file = component.vs_browser.selection()[j];
            var file_ext = file["name"].split(".").pop();

            // put in expected order
            if (aids_ext[i] === file_ext) {
              vs_files.push(file);
              num_files_found = num_files_found + 1;
            }
          }
        }
      }

      // did the user select the VS format files?
      if (num_files != 3 || num_files_found != 3) {
        // incorrect file selection for .xcoords, .ycoords, or .trajectories
        $("#VS-other-file-error").text(
          "Please select three files with extensions .xcoords, .ycoords, and .trajectories."
        );
        $("#VS-other-file-error").show();
        files_OK = false;
      } else {
        // clear file errors
        $("#VS-other-file-error").hide();
      }

      if (files_OK) {
        // make button show swirling wait indicator
        $(".local-browser-continue").toggleClass("disabled", true);

        upload_csv_file(csv_file, aids, vs_files);
      }
    } else {
      // go to select file links
      component.tab(2);
    }
  };

  var upload_csv_file = function (csv_file, aids, vs_files) {
    // upload csv file
    console.log("Uploading CSV file ...");

    // clear previous upload errors
    $("VS-csv-file-error").hide();

    // first upload csv table
    var fileObject = {
      pid: component.project._id(),
      mid: component.model._id(),
      file: csv_file,
      aids: [["movies.meta"], ["test"]],
      parser: component.table_parser(),
      progress: component.table_browser.progress,
      progress_status: component.table_browser.progress_status,
      progress_final: 100,
      success: function () {
        // next load movies.links
        upload_mp_matrices(aids, vs_files, 0);
      },
      error: function () {
        // error parsing csv file
        $("#VS-csv-file-error").text(
          "There was a problem parsing the .csv file.  Please correct or select a different file."
        );
        $("#VS-csv-file-error").show();

        $(".local-browser-continue").toggleClass("disabled", false);

        component.table_browser.progress(null);
        component.table_browser.progress_status("");
      },
    };
    fileUploader.uploadFile(fileObject);
  };

  // Alex's code to keep track of meta-data (now modified to control UI as well)
  var upload_media_columns = function (go_to_tab) {
    // Find the media columns, those with links to videos
    client.get_model_command({
      mid: component.model._id(),
      type: "VS",
      command: "media-columns",
      success: function (media_columns) {
        media_columns_inds = media_columns;

        // Save the media columns as a new artifact
        client.put_model_parameter({
          mid: component.model._id(),
          aid: [["media_columns"]],
          value: media_columns,
          input: true,
          success: function () {
            console.log("Saved media_columns.");
          },
        });

        client.get_model_table_metadata({
          mid: component.model._id(),
          aid: "movies.meta",
          success: function (metadata) {
            var attributes = [];
            for (var i = 0; i !== metadata["column-names"].length; ++i) {
              attributes.push({
                name: metadata["column-names"][i],
                type: metadata["column-types"][i],
                input: false,
                output: false,
                category: false,
                rating: false,
                image: media_columns.indexOf(i) !== -1,
                Classification: "Neither",
                Categorical: false,
                Editable: false,
                hidden: media_columns.indexOf(i) !== -1,
                selected: false,
                lastSelected: false,
                disabled: false,
                tooltip: "",
              });

              // if it's a media column, add it to the links selector
              if (media_columns_inds.indexOf(i) !== -1) {
                component.vs_media_columns.push(metadata["column-names"][i]);
              }
            }

            // save number of rows
            vs_table_num_rows = metadata["row-count"];

            mapping.fromJS(attributes, component.attributes);

            // turn on continue button (both local and remote)
            $(".browser-continue").toggleClass("disabled", false);

            // check to see if we found any media columns before continuing
            if (media_columns_inds.length === 0) {
              $("#VS-csv-file-error").text(
                "Could not detect any media links in the CSV file.  Please correct or select a different file."
              );
              $("#VS-csv-file-error").show();

              // reset loading options for remote upload
              if (component.tab() === 4) {
                component.remote.progress(null);
                remote_table_uploaded = false;
              }

              // reset loading options for local upload
              if (component.tab() === 1) {
                component.table_browser.progress(null);
                component.vs_browser.progress(null);
                vs_files_uploaded = false;
              }
            } else {
              // disable other loading options after everything has been successfully loaded
              if (component.tab() === 4) {
                // disable local
                $("#local-radio").attr("disabled", true);
                $("#local-radio").parent().toggleClass("disabled", true);
              }

              if (component.tab() === 1) {
                // disable remote
                $("#remote-radio").attr("disabled", true);
                $("#remote-radio").parent().toggleClass("disabled", true);
              }

              // finished uploading -- go to next tab in UI
              vs_files_uploaded = true;

              component.tab(go_to_tab);
            }
          },
        });
      },
    });
  };

  // code to connect to remove server
  component.connect = function () {
    component.remote.enable(false);
    component.remote.status_type("info");
    component.remote.status("Connecting ...");

    $(".remote-browser-continue").toggleClass("disabled", true);

    if (component.remote.session_exists()) {
      $(".remote-browser-continue").toggleClass("disabled", false);
      component.tab(4);
      component.remote.enable(true);
      component.remote.status_type(null);
      component.remote.status(null);
    } else {
      client.post_remotes({
        hostname: component.remote.hostname(),
        username: component.remote.username(),
        password: component.remote.password(),
        success: function (sid) {
          $(".remote-browser-continue").toggleClass("disabled", false);
          component.remote.session_exists(true);
          component.remote.sid(sid);
          component.tab(4);
          component.remote.enable(true);
          component.remote.status_type(null);
          component.remote.status(null);
        },
        error: function (request, status, reason_phrase) {
          $(".remote-browser-continue").toggleClass("disabled", false);
          component.remote.enable(true);
          component.remote.status_type("danger");
          component.remote.status(reason_phrase);
          component.remote.focus("password");
        },
      });
    }
  };

  // upload remote table
  component.upload_remote_table = function () {
    // check if table has already been uploaded
    if (!remote_table_uploaded) {
      // disable continue button
      $(".remote-browser-continue").toggleClass("disabled", true);

      // clear errors
      $("#VS-remote-table-error").hide();

      // load csv file
      var fileObject = {
        pid: component.project._id(),
        hostname: [component.remote.hostname()],
        mid: component.model._id(),
        paths: [component.table_browser.selection()],
        aids: ["movies.meta"],
        parser: component.table_parser(),
        progress: component.remote.progress,
        progress_final: 100,
        success: function () {
          $(".remote-browser-continue").toggleClass("disabled", false);

          // note that table has been uploaded
          remote_table_uploaded = true;

          // update movie links part of model, go to tab 5
          upload_media_columns(5);
        },
        error: function () {
          $("#VS-remote-table-error").text(
            "There was a problem parsing the file.  Did you choose the correct file and filetype?"
          );
          $("#VS-remote-table-error").show();
          $(".remote-browser-continue").toggleClass("disabled", false);
          component.remote.progress(null);
        },
      };
      fileUploader.uploadFile(fileObject);
    } else {
      component.tab(5);
    }
  };

  // run remote job to process movie files
  var start_remote_job = function () {
    // set up remote launch (note movie and frame column are 1-based)
<<<<<<< HEAD
    var payload = {
      command: {
        scripts: [
          {
            name: "parse_frames",
            parameters: [
              { name: "--csv_file", value: component.table_browser.selection()[0] },
              { name: "--frame_col", value: frame_column + 1 },
              { name: "--movie_dir", value: component.moviedir() },
              { name: "--output_dir", value: component.workdir() },
              { name: "--fps", value: component.frame_rate() },
            ],
          },
        ],
        hpc: {
          is_hpc_job: component.HPC_Job(),
          parameters: {
            wckey: component.wckey(),
            partition: component.partition(),
            nnodes: component.nnodes(),
            ntasks_per_node: component.ntasks_per_node(),
            time_hours: component.time_hours(),
            time_minutes: component.time_minutes(),
            time_seconds: "0",
            working_dir: component.workdir(),
          },
        },
      },
    };
=======
    var payload = {"command":
        {"scripts":[{"name":"parse_frames","parameters":[
        {"name":"--csv_file","value": component.table_browser.selection()[0]},
        {"name":"--frame_col","value": frame_column + 1},
        {"name":"--movie_dir","value": component.moviedir()},
        {"name":"--replace_movies","value": component.replace_movies()},
        {"name":"--output_dir","value": component.workdir()},
        {"name":"--fps","value": component.frame_rate()}]}],
        "hpc":{"is_hpc_job": component.HPC_Job(),
            "parameters":{"wckey": component.wckey(),
                           "partition": component.partition(),
                           "nnodes": component.nnodes(),
                           "ntasks_per_node": component.ntasks_per_node(),
                           "time_hours": component.time_hours(),
                           "time_minutes": component.time_minutes(),
                           "time_seconds": '0',
                           "working_dir": component.workdir()}}}};

        // launch job
        $.ajax({
            contentType: "application/json",
            type: "POST",
            url: URI(api_root + "remotes/" +
                     component.remote.hostname() + "/post-remote-command"),
            success: function(result)
            {

                // put job ID into loading progress variable
                client.put_model_parameter({
                    mid: component.model._id(),
                    aid: "vs-loading-parms",
                    value: ["Remote", result["log_file_path"],
                            component.remote.hostname(),
                            component.workdir()],
                    success: function () {
>>>>>>> c1b0c031

    // launch job
    $.ajax({
      contentType: "application/json",
      type: "POST",
      url: URI(api_root + "remotes/" + component.remote.hostname() + "/post-remote-command"),
      success: function (result) {
        // put job ID into loading progress variable
        client.put_model_parameter({
          mid: component.model._id(),
          aid: "vs-loading-parms",
          value: [
            "Remote",
            result["log_file_path"],
            component.remote.hostname(),
            component.workdir(),
            result["jid"],
          ],
          success: function () {
            // track some info value for the hpc
            client.put_model_parameter({
              mid: component.model._id(),
              aid: "jid",
              value: result["jid"],
              success: function () {
                client.put_model_parameter({
                  mid: component.model._id(),
                  aid: "workdir",
                  value: component.workdir(),
                  success: function () {
                    client.put_model_parameter({
                      mid: component.model._id(),
                      aid: "hostname",
                      value: component.remote.hostname(),
                      success: function () {
                        console.log("Launched remote job, ID = " + result["jid"] + ".");
                        // go to model
                        component.go_to_model();
                      }
                    });
                  }
                });
              }
            });
          },
          error: function () {
            dialog.ajax_error("Error uploading remote job data.")("", "", "");
            $(".vs-finish-button").toggleClass("disabled", false);
          },
        });
<<<<<<< HEAD
      },
      error: function () {
        dialog.ajax_error("Error launching remote job.")("", "", "");
        $(".vs-finish-button").toggleClass("disabled", false);
      },
      data: JSON.stringify(payload),
    });
  };
=======
};

component.check_existing_movies = function () {
    // Browse the moviedir and get a list of all files in it
    client.post_remote_browse({
        hostname : component.remote.hostname(),
        path : component.moviedir(),
        success : function(results)
        {
            var link_selected = $("#vs-remote-frames-selector").val();
            var link_selected_ind = component.vs_media_columns.indexOf(link_selected);
            var link_column = media_columns_inds[link_selected_ind];

            // Get the CSV to check for existing movies that match the upcoming frame names
            $.when(
                request.get_table("movies.meta", component.model._id()),
            )
            .then(
            function(table_data) {
                var path_string = table_data["data"][link_column][0];
                var split_string = path_string.split('/');
                var last_index = split_string.length - 1;
                var frame_name_template = split_string[last_index];
                frame_name_template = frame_name_template.split('.')[0];
                var movie_dir_files = results["names"];
                movie_dir_files.forEach(function(movie) {
                    var split_movie_file = movie.split('.');
                    var file_extension = split_movie_file[split_movie_file.length - 1];
                    var movie_name_template = split_movie_file[0];

                    if(movie_name_template == frame_name_template && file_extension == 'mp4') {
                        component.movies_exist(true);
                        existing_movies.push(movie);
                    }
                });
                if (component.movies_exist()) {
                    component.tab(6);
                }
                else {
                    component.tab(7);
                }
            });
        }
    });
}

component.check_replacement_selection = function () {
    if (component.replace_movies() != null) {
        component.tab(7);
    }
}

// upload movie plex links (from csv table)
component.upload_vs_links = function () {
>>>>>>> c1b0c031

  // upload movie plex links (from csv table)
  component.upload_vs_links = function () {
    console.log("Uploading video links ...");

    // get column in table of selected link
    var link_selected = $("#vs-local-links-selector").val();
    var link_selected_ind = component.vs_media_columns.indexOf(link_selected);
    var link_column = media_columns_inds[link_selected_ind];

    // extract links column into it's own variable
    client.get_model_command({
      mid: component.model._id(),
      type: "VS",
      command: "extract-links",
      parameters: [link_column],
      success: function (result) {
        component.tab(7);
      },
      error: function () {
        // server error extracting video links
        $("#VS-video-links-error").text("Server error during video link extraction.");
        $("#VS-video-links-error").show();
      },
    });
  };

  // upload movie links (from remote file)
  component.upload_vs_frames_links = function () {
    // check for errors before uploading frames file
    var found_errors = false;

    // check to see if user provided working directory
    if (component.workdir().trim() === "") {
      $("#VS-working-directory").addClass("is-invalid");
      found_errors = true;
    } else {
      // no error in working directory
      $("#VS-working-directory").removeClass("is-invalid");
    }

    // empty frame rate defaults to 25
    if (component.frame_rate() == "") {
      component.frame_rate(25);
    }

    // check to see if fps is greater than 0
    if (component.frame_rate() <= 0) {
      // show error below input box
      $("#VS-frame-rate").addClass("is-invalid");
      found_errors = true;
    } else {
      // no error in frame rate input
      $("#VS-frame-rate").removeClass("is-invalid");
    }

    // otherwise everything is OK
    if (found_errors == false) {
      localStorage["VS_WORKDIR"] = component.workdir();

      // turn off errors
      $("#VS-video-frame-links-error").hide();

      // get column for frames
      var frame_selected = $("#vs-remote-frames-selector").val();
      var frame_selected_ind = component.vs_media_columns.indexOf(frame_selected);
      frame_column = media_columns_inds[frame_selected_ind];

      // get column in table of selected link for videos
      var link_selected = $("#vs-remote-videos-selector").val();
      var link_selected_ind = component.vs_media_columns.indexOf(link_selected);
      link_column = media_columns_inds[link_selected_ind];

<<<<<<< HEAD
      launch_remote_job = true;
      component.tab(6);
=======
        launch_remote_job = true;
        
        component.check_existing_movies();
>>>>>>> c1b0c031
    }
  };

  // upload remaining matrix files
  var upload_mp_matrices = function (aids, files, file_num) {
    // upload requested matrix file then call again with next file
    var file = files[file_num];
    console.log("Uploading file: " + file.name);

    // clear previous upload errors
    $("VS-other-file-error").hide();

    var fileObject = {
      pid: component.project._id(),
      mid: component.model._id(),
      file: file,
      aids: [[aids[file_num], "matrix"], ["matrix"]],
      parser: component.vs_parser(),
      progress: component.vs_browser.progress,
      progress_increment: 100 / 3,
      success: function () {
        if (file_num < 2) {
          upload_mp_matrices(aids, files, file_num + 1);
        } else {
          // find the media columns, then go to tab 2
          upload_media_columns(2);
        }
      },
      error: function () {
        $("#VS-other-file-error").text(
          "There was a problem parsing the " +
            aids[file_num] +
            " file.  Please correct or select a different file."
        );
        $("#VS-other-file-error").show();

        $(".local-browser-continue").toggleClass("disabled", false);
      },
    };
    fileUploader.uploadFile(fileObject);
  };

  // very last function called to launch model
  component.go_to_model = function () {
    location = "/models/" + component.model._id();
  };

  component.check_hpc_job = function () {
    // does the user want a HPC
    if (component.HPC_Job() === true) {
      // keep track of HPC errors
      var HPC_errors = false;

      // check for wc key
      if (component.wckey() === "") {
        $("#VS-wckey").addClass("is-invalid");
        HPC_errors = true;
      } else {
        $("#VS-wckey").removeClass("is-invalid");
      }

      // check for partition/queue
      if (component.partition() === "") {
        $("#VS-queue").addClass("is-invalid");
        HPC_errors = true;
      } else {
        $("#VS-queue").removeClass("is-invalid");
      }

      // check limits on number nodes
      if (component.nnodes() <= 0) {
        $("#VS-nnodes").addClass("is-invalid");
        HPC_errors = true;
      } else {
        $("#VS-nnodes").removeClass("is-invalid");
      }

      // check limits on number of cores
      if (component.ntasks_per_node() <= 0) {
        $("#VS-ncores").addClass("is-invalid");
        HPC_errors = true;
      } else {
        $("#VS-ncores").removeClass("is-invalid");
      }

<<<<<<< HEAD
      // check limits on job time (hours)
      if (component.time_hours() < 0) {
        $("#VS-nhours").addClass("is-invalid");
        HPC_errors = true;
      } else {
        $("#VS-nhours").removeClass("is-invalid");
      }
=======
            // got everything needed, next name model
            component.tab(8);
        }
>>>>>>> c1b0c031

      // check limits on job time (minutes)
      if (
        component.time_minutes() < 0 ||
        component.time_minutes() > 59 ||
        (component.time_hours() <= 0 && component.time_minutes() <= 0)
      ) {
        $("#VS-nminutes").addClass("is-invalid");
        HPC_errors = true;
      } else {
        $("#VS-nminutes").removeClass("is-invalid");
      }

<<<<<<< HEAD
      if (HPC_errors == false) {
        // got everything needed, next name model
        component.tab(7);
      }
    } else {
      // not an HPC job -- go name model
      component.tab(7);
=======
        // not an HPC job -- go name model
        component.tab(8);

>>>>>>> c1b0c031
    }
  };

  // called after the last tab is finished to name the model
  component.name_model = function () {
    // check if name is valid
    if (component.model.name() == "") {
      $("#slycat-model-name").addClass("is-invalid");
    } else {
      // turn off model name error
      $("#slycat-model-name").removeClass("is-invalid");

      // turn off finish button
      $(".vs-finish-button").toggleClass("disabled", true);

      client.put_model({
        mid: component.model._id(),
        name: component.model.name(),
        description: component.model.description(),
        marking: component.model.marking(),
        success: function () {
          client.post_model_finish({
            mid: component.model._id(),
            success: function () {
              // do we need to launch a remote job?
              if (launch_remote_job) {
                start_remote_job();
              } else {
                // mark as already uploaded and go to model
                client.put_model_parameter({
                  mid: component.model._id(),
                  aid: "vs-loading-parms",
                  value: ["Uploaded"],
                  success: function () {
                    // go to model
                    component.go_to_model();
                  },
                  error: function () {
                    $("#VS-finish-model-error").text("Error uploading model status.");
                    $("#VS-finish-model-error").show();

                    $(".vs-finish-button").toggleClass("disabled", false);
                  },
                });
              }
            },
          });
        },
        error: function () {
          $("#VS-finish-model-error").text("Error updating model.");
          $("#VS-finish-model-error").show();
        },
      });
    }
  };

  // operate the back button
  component.back = function () {
    var target = component.tab();

    // Skip Upload Table tab if we're on the Choose Host tab.
    if (component.tab() === 3) {
      target = target - 2;
    }

    // Skip remote ui tabs if we are local
    if (component.vs_type() === "local" && component.tab() === 7) {
      target = target - 4;
    }

    target--;
    component.tab(target);
  };

  return component;
}

export default {
  viewModel: constructor,
  template: vsWizardUI,
};<|MERGE_RESOLUTION|>--- conflicted
+++ resolved
@@ -49,67 +49,6 @@
     path: null,
     selection: [],
     progress: ko.observable(null),
-<<<<<<< HEAD
-  });
-
-  // prevent user from uploading files twice
-  var vs_files_uploaded = false;
-  var remote_table_uploaded = false;
-
-  // data for media columns link selector
-  component.vs_media_columns = ko.observableArray([]);
-  var media_columns_inds = [];
-  var vs_table_num_rows = null;
-
-  // working directory
-  localStorage["VS_WORKDIR"]
-    ? (component.workdir = ko.observable(localStorage["VS_WORKDIR"]))
-    : (component.workdir = ko.observable(""));
-  component.delete_workdir = ko.observable(false);
-
-  // movie write directory
-  localStorage["VS_MOVIEDIR"]
-    ? (component.moviedir = ko.observable(localStorage["VS_MOVIEDIR"]))
-    : (component.moviedir = ko.observable(""));
-
-  // video frame rate (defaults to 25)
-  component.frame_rate = ko.observable(25);
-
-  // HPC job information
-  component.wckey = ko.observable("");
-  component.partition = ko.observable("");
-  component.nnodes = ko.observable("1");
-  component.ntasks_per_node = ko.observable("1");
-  component.time_hours = ko.observable("01");
-  component.time_minutes = ko.observable("00");
-
-  // HPC UI status
-  component.HPC_Job = ko.observable(false);
-
-  // if we need to launch a remote job, we need column for the frames
-  // note these are 0-based, but the script is 1-based
-  var launch_remote_job = false;
-  var frame_column = null;
-  var link_column = null;
-
-  // access to remote clusters
-  component.remote = mapping.fromJS({
-    hostname: null,
-    username: null,
-    password: null,
-    status: null,
-    status_type: null,
-    enable: true,
-    focus: false,
-    sid: null,
-    session_exists: false,
-    progress: ko.observable(null),
-  });
-
-  // Navigate to login controls and set alert message to
-  // inform user their session has been disconnected.
-  component.reauth = function () {
-=======
 });
 
 // existing movies present in moviedir
@@ -170,7 +109,6 @@
 // Navigate to login controls and set alert message to 
 // inform user their session has been disconnected.
 component.reauth = function() {
->>>>>>> c1b0c031
     remoteControlsReauth(component.remote.status, component.remote.status_type);
     component.tab(3);
   };
@@ -529,37 +467,6 @@
   // run remote job to process movie files
   var start_remote_job = function () {
     // set up remote launch (note movie and frame column are 1-based)
-<<<<<<< HEAD
-    var payload = {
-      command: {
-        scripts: [
-          {
-            name: "parse_frames",
-            parameters: [
-              { name: "--csv_file", value: component.table_browser.selection()[0] },
-              { name: "--frame_col", value: frame_column + 1 },
-              { name: "--movie_dir", value: component.moviedir() },
-              { name: "--output_dir", value: component.workdir() },
-              { name: "--fps", value: component.frame_rate() },
-            ],
-          },
-        ],
-        hpc: {
-          is_hpc_job: component.HPC_Job(),
-          parameters: {
-            wckey: component.wckey(),
-            partition: component.partition(),
-            nnodes: component.nnodes(),
-            ntasks_per_node: component.ntasks_per_node(),
-            time_hours: component.time_hours(),
-            time_minutes: component.time_minutes(),
-            time_seconds: "0",
-            working_dir: component.workdir(),
-          },
-        },
-      },
-    };
-=======
     var payload = {"command":
         {"scripts":[{"name":"parse_frames","parameters":[
         {"name":"--csv_file","value": component.table_browser.selection()[0]},
@@ -595,7 +502,6 @@
                             component.remote.hostname(),
                             component.workdir()],
                     success: function () {
->>>>>>> c1b0c031
 
     // launch job
     $.ajax({
@@ -646,16 +552,6 @@
             $(".vs-finish-button").toggleClass("disabled", false);
           },
         });
-<<<<<<< HEAD
-      },
-      error: function () {
-        dialog.ajax_error("Error launching remote job.")("", "", "");
-        $(".vs-finish-button").toggleClass("disabled", false);
-      },
-      data: JSON.stringify(payload),
-    });
-  };
-=======
 };
 
 component.check_existing_movies = function () {
@@ -710,7 +606,6 @@
 
 // upload movie plex links (from csv table)
 component.upload_vs_links = function () {
->>>>>>> c1b0c031
 
   // upload movie plex links (from csv table)
   component.upload_vs_links = function () {
@@ -784,14 +679,9 @@
       var link_selected_ind = component.vs_media_columns.indexOf(link_selected);
       link_column = media_columns_inds[link_selected_ind];
 
-<<<<<<< HEAD
-      launch_remote_job = true;
-      component.tab(6);
-=======
         launch_remote_job = true;
         
         component.check_existing_movies();
->>>>>>> c1b0c031
     }
   };
 
@@ -877,19 +767,9 @@
         $("#VS-ncores").removeClass("is-invalid");
       }
 
-<<<<<<< HEAD
-      // check limits on job time (hours)
-      if (component.time_hours() < 0) {
-        $("#VS-nhours").addClass("is-invalid");
-        HPC_errors = true;
-      } else {
-        $("#VS-nhours").removeClass("is-invalid");
-      }
-=======
             // got everything needed, next name model
             component.tab(8);
         }
->>>>>>> c1b0c031
 
       // check limits on job time (minutes)
       if (
@@ -903,19 +783,9 @@
         $("#VS-nminutes").removeClass("is-invalid");
       }
 
-<<<<<<< HEAD
-      if (HPC_errors == false) {
-        // got everything needed, next name model
-        component.tab(7);
-      }
-    } else {
-      // not an HPC job -- go name model
-      component.tab(7);
-=======
         // not an HPC job -- go name model
         component.tab(8);
 
->>>>>>> c1b0c031
     }
   };
 
